--- conflicted
+++ resolved
@@ -66,15 +66,11 @@
 	  
 	  <div class="dashboard" id="the-flowchart">
 	  </div>
-<<<<<<< HEAD
 	  
 	  <div class="popup">
 		<div class="band">Attributes</div>
 		<div id="attributes" class="popup-panel"></div>
 	  </div>
-
-=======
->>>>>>> c4c61bec
     </div>
 	
 	<script src="js/onstart.js" type="text/javascript"></script>
