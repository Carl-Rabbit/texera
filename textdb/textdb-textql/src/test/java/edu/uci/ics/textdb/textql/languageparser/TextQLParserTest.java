package edu.uci.ics.textdb.textql.languageparser;

import java.io.IOException;
import java.io.InputStream;
import java.io.PipedInputStream;
import java.io.PipedOutputStream;
import java.io.PrintStream;
import java.util.ArrayList;
import java.util.Arrays;
import java.util.List;
import java.util.concurrent.Callable;

import org.junit.Test;

import edu.uci.ics.textdb.textql.languageparser.ParseException;
import edu.uci.ics.textdb.textql.languageparser.TextQLParser;
import edu.uci.ics.textdb.textql.languageparser.TokenMgrError;
import edu.uci.ics.textdb.textql.statements.CreateViewStatement;
import edu.uci.ics.textdb.textql.statements.SelectExtractStatement;
import edu.uci.ics.textdb.textql.statements.Statement;
import edu.uci.ics.textdb.textql.statements.predicates.ExtractPredicate;
import edu.uci.ics.textdb.textql.statements.predicates.KeywordExtractPredicate;
import edu.uci.ics.textdb.textql.statements.predicates.SelectPredicate;
import edu.uci.ics.textdb.textql.statements.predicates.SelectAllFieldsPredicate;
import edu.uci.ics.textdb.textql.statements.predicates.SelectSomeFieldsPredicate;

import junit.framework.Assert;

/**
 * Test cases for the TextQLParser class.
 * Test if the parsing rules return the expected result and expected exceptions.
 * 
 * @author Flavio Bayer
 */
public class TextQLParserTest {

    /**
     * Test the numberLiteralToString method of the parser.
     * It should parse a NUMBER_LITERAL from the input and return it as a string.
     * @throws ParseException if an unexpected ParseException is thrown
     */
    @Test
    public void testNumberLiteralToString() throws ParseException {
        Assert.assertEquals((new TextQLParser(string2InputStream(" 0 "))).numberLiteralToString(), "0");
        Assert.assertEquals((new TextQLParser(string2InputStream(" 12 "))).numberLiteralToString(), "12");
        Assert.assertEquals((new TextQLParser(string2InputStream(" 34566 "))).numberLiteralToString(), "34566");
        Assert.assertEquals((new TextQLParser(string2InputStream(" 78.90 "))).numberLiteralToString(), "78.90");
        Assert.assertEquals((new TextQLParser(string2InputStream(" 123. "))).numberLiteralToString(), "123.");
        Assert.assertEquals((new TextQLParser(string2InputStream(" .456 "))).numberLiteralToString(), ".456");
        Assert.assertEquals((new TextQLParser(string2InputStream(" -0 "))).numberLiteralToString(), "-0");
        Assert.assertEquals((new TextQLParser(string2InputStream(" -12 "))).numberLiteralToString(), "-12");
        Assert.assertEquals((new TextQLParser(string2InputStream(" -34566 "))).numberLiteralToString(), "-34566");
        Assert.assertEquals((new TextQLParser(string2InputStream(" -78.90 "))).numberLiteralToString(), "-78.90");
        Assert.assertEquals((new TextQLParser(string2InputStream(" -123. "))).numberLiteralToString(), "-123.");
        Assert.assertEquals((new TextQLParser(string2InputStream(" -.456 "))).numberLiteralToString(), "-.456");
        Assert.assertEquals((new TextQLParser(string2InputStream(" -.789.001 "))).numberLiteralToString(), "-.789");
        assertException(()->(new TextQLParser(string2InputStream(" -e "))).numberLiteralToString(), TokenMgrError.class);
        assertException(()->(new TextQLParser(string2InputStream(" -e 21"))).numberLiteralToString(), TokenMgrError.class);
        assertException(()->(new TextQLParser(string2InputStream(" +4 "))).numberLiteralToString(), TokenMgrError.class);
        assertException(()->(new TextQLParser(string2InputStream(" a "))).numberLiteralToString(), ParseException.class);
        assertException(()->(new TextQLParser(string2InputStream(" a 22 "))).numberLiteralToString(), ParseException.class);
        assertException(()->(new TextQLParser(string2InputStream(" a45 "))).numberLiteralToString(), ParseException.class);
        assertException(()->(new TextQLParser(string2InputStream(" A45 "))).numberLiteralToString(), ParseException.class);
        assertException(()->(new TextQLParser(string2InputStream(" FROM45 "))).numberLiteralToString(), ParseException.class);
        assertException(()->(new TextQLParser(string2InputStream(" \"4\" "))).numberLiteralToString(), ParseException.class);
        assertException(()->(new TextQLParser(string2InputStream(" /4/ "))).numberLiteralToString(), ParseException.class);
        assertException(()->(new TextQLParser(string2InputStream(" /4 "))).numberLiteralToString(), TokenMgrError.class);
        
    }

    /**
     * Test the numberLiteralToDouble method of the parser.
     * It should parse a NUMBER_LITERAL from the input and return it as a double.
     * @throws ParseException if an unexpected ParseException is thrown
     */
    @Test
    public void testNumberLiteralToDouble() throws ParseException {
        Assert.assertEquals((new TextQLParser(string2InputStream(" 0 "))).numberLiteralToDouble(), 0.);
        Assert.assertEquals((new TextQLParser(string2InputStream(" 12 "))).numberLiteralToDouble(), 12.);
        Assert.assertEquals((new TextQLParser(string2InputStream(" 34566 "))).numberLiteralToDouble(), 34566.);
        Assert.assertEquals((new TextQLParser(string2InputStream(" 78.90 "))).numberLiteralToDouble(), 78.90);
        Assert.assertEquals((new TextQLParser(string2InputStream(" 123. "))).numberLiteralToDouble(), 123.);
        Assert.assertEquals((new TextQLParser(string2InputStream(" .456 "))).numberLiteralToDouble(), .456);
        Assert.assertEquals((new TextQLParser(string2InputStream(" -0 "))).numberLiteralToDouble(), -0.);
        Assert.assertEquals((new TextQLParser(string2InputStream(" -12 "))).numberLiteralToDouble(), -12.);
        Assert.assertEquals((new TextQLParser(string2InputStream(" -34566 "))).numberLiteralToDouble(), -34566.);
        Assert.assertEquals((new TextQLParser(string2InputStream(" -78.90 "))).numberLiteralToDouble(), -78.90);
        Assert.assertEquals((new TextQLParser(string2InputStream(" -123. "))).numberLiteralToDouble(), -123.);
        Assert.assertEquals((new TextQLParser(string2InputStream(" -.456 "))).numberLiteralToDouble(), -.456);
        assertException(()->(new TextQLParser(string2InputStream(" -e "))).numberLiteralToDouble(), TokenMgrError.class);
        assertException(()->(new TextQLParser(string2InputStream(" -e 21"))).numberLiteralToDouble(), TokenMgrError.class);
        assertException(()->(new TextQLParser(string2InputStream(" +4 "))).numberLiteralToDouble(), TokenMgrError.class);
        assertException(()->(new TextQLParser(string2InputStream(" a "))).numberLiteralToDouble(), ParseException.class);
        assertException(()->(new TextQLParser(string2InputStream(" a 22 "))).numberLiteralToDouble(), ParseException.class);
        assertException(()->(new TextQLParser(string2InputStream(" a45 "))).numberLiteralToDouble(), ParseException.class);
        assertException(()->(new TextQLParser(string2InputStream(" A45 "))).numberLiteralToDouble(), ParseException.class);
        assertException(()->(new TextQLParser(string2InputStream(" FROM45 "))).numberLiteralToDouble(), ParseException.class);
        assertException(()->(new TextQLParser(string2InputStream(" \"4\" "))).numberLiteralToDouble(), ParseException.class);
        assertException(()->(new TextQLParser(string2InputStream(" /4/ "))).numberLiteralToDouble(), ParseException.class);
        assertException(()->(new TextQLParser(string2InputStream(" /4 "))).numberLiteralToDouble(), TokenMgrError.class);
    }

    /**
     * Test the numberLiteralToInteger method  of the parser.
     * It should parse a NUMBER_LITERAL from the input and return it as an integer.
     * @throws ParseException if an unexpected ParseException is thrown
     */
    @Test
    public void testNumberLiteralToInteger() throws ParseException {
        Assert.assertEquals((new TextQLParser(string2InputStream(" 0 "))).numberLiteralToInteger(), 0);
        Assert.assertEquals((new TextQLParser(string2InputStream(" 12 "))).numberLiteralToInteger(), 12);
        Assert.assertEquals((new TextQLParser(string2InputStream(" 34566 "))).numberLiteralToInteger(), 34566);
        Assert.assertEquals((new TextQLParser(string2InputStream(" -0 "))).numberLiteralToInteger(), 0);
        Assert.assertEquals((new TextQLParser(string2InputStream(" -12 "))).numberLiteralToInteger(), -12);
        Assert.assertEquals((new TextQLParser(string2InputStream(" -34566 "))).numberLiteralToInteger(), -34566);
        assertException(()->(new TextQLParser(string2InputStream(" 78.90 "))).numberLiteralToInteger(), NumberFormatException.class);
        assertException(()->(new TextQLParser(string2InputStream(" 123. "))).numberLiteralToInteger(), NumberFormatException.class);
        assertException(()->(new TextQLParser(string2InputStream(" .456 "))).numberLiteralToInteger(), NumberFormatException.class);
        assertException(()->(new TextQLParser(string2InputStream(" -78.90 "))).numberLiteralToInteger(), NumberFormatException.class);
        assertException(()->(new TextQLParser(string2InputStream(" -123. "))).numberLiteralToInteger(), NumberFormatException.class);
        assertException(()->(new TextQLParser(string2InputStream(" -.456 "))).numberLiteralToInteger(), NumberFormatException.class);
        assertException(()->(new TextQLParser(string2InputStream(" -e "))).numberLiteralToInteger(), TokenMgrError.class);
        assertException(()->(new TextQLParser(string2InputStream(" -e 21"))).numberLiteralToInteger(), TokenMgrError.class);
        assertException(()->(new TextQLParser(string2InputStream(" +4 "))).numberLiteralToInteger(), TokenMgrError.class);
        assertException(()->(new TextQLParser(string2InputStream(" a "))).numberLiteralToInteger(), ParseException.class);
        assertException(()->(new TextQLParser(string2InputStream(" a 22 "))).numberLiteralToInteger(), ParseException.class);
        assertException(()->(new TextQLParser(string2InputStream(" a45 "))).numberLiteralToInteger(), ParseException.class);
        assertException(()->(new TextQLParser(string2InputStream(" A45 "))).numberLiteralToInteger(), ParseException.class);
        assertException(()->(new TextQLParser(string2InputStream(" FROM45 "))).numberLiteralToInteger(), ParseException.class);
        assertException(()->(new TextQLParser(string2InputStream(" \"4\" "))).numberLiteralToInteger(), ParseException.class);
        assertException(()->(new TextQLParser(string2InputStream(" /4/ "))).numberLiteralToInteger(), ParseException.class);
        assertException(()->(new TextQLParser(string2InputStream(" /4 "))).numberLiteralToInteger(), TokenMgrError.class);
    }

    /**
     * Test the regexLiteralToString method of the parser.
     * It should parse a REGEX_LITERAL from the input and return it as a string.
     * @throws ParseException if an unexpected ParseException is thrown
     */    
    @Test
    public void testRegexLiteralToString() throws ParseException {
        Assert.assertEquals((new TextQLParser(string2InputStream(" // "))).regexLiteralToString(), "");
        Assert.assertEquals((new TextQLParser(string2InputStream(" /abc/ "))).regexLiteralToString(), "abc");
        Assert.assertEquals((new TextQLParser(string2InputStream(" /d\\/e/ "))).regexLiteralToString(), "d/e");
        Assert.assertEquals((new TextQLParser(string2InputStream(" /d\\/e\\/f/ "))).regexLiteralToString(), "d/e/f");
        Assert.assertEquals((new TextQLParser(string2InputStream(" /FROM/ "))).regexLiteralToString(), "FROM");
        Assert.assertEquals((new TextQLParser(string2InputStream(" /\"/ "))).regexLiteralToString(), "\"");
        Assert.assertEquals((new TextQLParser(string2InputStream(" /\\/ "))).regexLiteralToString(), "\\");
        assertException(()->(new TextQLParser(string2InputStream(" /21 "))).regexLiteralToString(), TokenMgrError.class);
        assertException(()->(new TextQLParser(string2InputStream(" 2/1/ "))).regexLiteralToString(), ParseException.class);
        assertException(()->(new TextQLParser(string2InputStream(" \"4/ "))).regexLiteralToString(), TokenMgrError.class);
        assertException(()->(new TextQLParser(string2InputStream(" FROM// "))).regexLiteralToString(), ParseException.class);
    }

    /**
     * Test the stringLiteralToString method of the parser.
     * It should parse a STRING_LITERAL from the input and return it as a string.
     * @throws ParseException if an unexpected ParseException is thrown
     */ 
    @Test
    public void testStringLiteralToString() throws ParseException {
        Assert.assertEquals((new TextQLParser(string2InputStream(" \"\" "))).stringLiteralToString(), "");
        Assert.assertEquals((new TextQLParser(string2InputStream(" \"abc\" "))).stringLiteralToString(), "abc");
        Assert.assertEquals((new TextQLParser(string2InputStream(" \"de f\" "))).stringLiteralToString(), "de f");
        Assert.assertEquals((new TextQLParser(string2InputStream(" \"d\\\"e\" "))).stringLiteralToString(), "d\"e");
        Assert.assertEquals((new TextQLParser(string2InputStream(" \"d\\\"e\\\"f\" "))).stringLiteralToString(), "d\"e\"f");
        Assert.assertEquals((new TextQLParser(string2InputStream(" \"\\\"\" "))).stringLiteralToString(), "\"");
        Assert.assertEquals((new TextQLParser(string2InputStream(" \"\\\" "))).stringLiteralToString(), "\\");
        assertException(()->(new TextQLParser(string2InputStream(" \"21 "))).stringLiteralToString(), TokenMgrError.class);
        assertException(()->(new TextQLParser(string2InputStream(" 'aa' "))).stringLiteralToString(), TokenMgrError.class);
        assertException(()->(new TextQLParser(string2InputStream(" 2\"1\" "))).stringLiteralToString(), ParseException.class);
        assertException(()->(new TextQLParser(string2InputStream(" 21 "))).stringLiteralToString(), ParseException.class);
        assertException(()->(new TextQLParser(string2InputStream(" SELECTa "))).stringLiteralToString(), ParseException.class);
        assertException(()->(new TextQLParser(string2InputStream(" abc "))).stringLiteralToString(), ParseException.class);
    }

    /**
     * Test the identifierLiteralToString method of the parser.
     * It should parse a IDENTIFIER_LITERAL from the input and return it as a string.
     * @throws ParseException if an unexpected ParseException is thrown
     */ 
    @Test
    public void testIdentifierLiteralToString() throws ParseException {
        Assert.assertEquals((new TextQLParser(string2InputStream(" i "))).identifierLiteralToString(), "i");
        Assert.assertEquals((new TextQLParser(string2InputStream(" id "))).identifierLiteralToString(), "id");
        Assert.assertEquals((new TextQLParser(string2InputStream(" id de "))).identifierLiteralToString(), "id");
        Assert.assertEquals((new TextQLParser(string2InputStream(" id0 "))).identifierLiteralToString(), "id0");
        Assert.assertEquals((new TextQLParser(string2InputStream(" i6i8s7s "))).identifierLiteralToString(), "i6i8s7s");
        Assert.assertEquals((new TextQLParser(string2InputStream(" j7i\\8s7s "))).identifierLiteralToString(), "j7i");
        Assert.assertEquals((new TextQLParser(string2InputStream(" k8i\"8s7s "))).identifierLiteralToString(), "k8i");
        Assert.assertEquals((new TextQLParser(string2InputStream(" aFROM "))).identifierLiteralToString(), "aFROM");
        Assert.assertEquals((new TextQLParser(string2InputStream(" A "))).identifierLiteralToString(), "A");
        Assert.assertEquals((new TextQLParser(string2InputStream(" FROMa "))).identifierLiteralToString(), "FROMa");
        Assert.assertEquals((new TextQLParser(string2InputStream(" Ed0 "))).identifierLiteralToString(), "Ed0");
        assertException(()->(new TextQLParser(string2InputStream(" 2df "))).identifierLiteralToString(), ParseException.class);
        assertException(()->(new TextQLParser(string2InputStream(" _a "))).identifierLiteralToString(), TokenMgrError.class);
    }

    /**
     * Test the testIdentifierListToListString method of the parser.
     * It should parse a list of IDENTIFIER_LITERAL from the input and return it as a list of strings.
     * @throws ParseException if an unexpected ParseException is thrown
     */ 
    @Test
    public void testIdentifierListToListString() throws ParseException {
        Assert.assertEquals((new TextQLParser(string2InputStream(" i "))).identifierListToListString(), Arrays.asList("i"));
        Assert.assertEquals((new TextQLParser(string2InputStream(" id "))).identifierListToListString(), Arrays.asList("id"));
        Assert.assertEquals((new TextQLParser(string2InputStream(" id de "))).identifierListToListString(), Arrays.asList("id"));
        Assert.assertEquals((new TextQLParser(string2InputStream(" id,de "))).identifierListToListString(), Arrays.asList("id","de"));
        Assert.assertEquals((new TextQLParser(string2InputStream(" id0 "))).identifierListToListString(), Arrays.asList("id0"));
        Assert.assertEquals((new TextQLParser(string2InputStream(" i6i8s7s "))).identifierListToListString(), Arrays.asList("i6i8s7s"));
        Assert.assertEquals((new TextQLParser(string2InputStream(" i6,i8,s7,s "))).identifierListToListString(), Arrays.asList("i6","i8","s7","s"));
        Assert.assertEquals((new TextQLParser(string2InputStream(" j7i/8s7s/ "))).identifierListToListString(), Arrays.asList("j7i"));
        Assert.assertEquals((new TextQLParser(string2InputStream(" k8i\"8s7s\" "))).identifierListToListString(), Arrays.asList("k8i"));
        Assert.assertEquals((new TextQLParser(string2InputStream(" aFROM "))).identifierListToListString(), Arrays.asList("aFROM"));
        Assert.assertEquals((new TextQLParser(string2InputStream(" B7FROM "))).identifierListToListString(), Arrays.asList("B7FROM"));
        Assert.assertEquals((new TextQLParser(string2InputStream(" A "))).identifierListToListString(), Arrays.asList("A"));
        Assert.assertEquals((new TextQLParser(string2InputStream(" FROMa "))).identifierListToListString(), Arrays.asList("FROMa"));
        assertException(()->(new TextQLParser(string2InputStream(" j7i,/8s7s/ "))).identifierListToListString(), ParseException.class);
        assertException(()->(new TextQLParser(string2InputStream(" k8i,\"8s7s\" "))).identifierListToListString(), ParseException.class);
        assertException(()->(new TextQLParser(string2InputStream(" k8i,,k9j "))).identifierListToListString(), ParseException.class);
        assertException(()->(new TextQLParser(string2InputStream(" k8i,/8s7s/ "))).identifierListToListString(),ParseException.class);
        assertException(()->(new TextQLParser(string2InputStream(" k8i, "))).identifierListToListString(), ParseException.class);
        assertException(()->(new TextQLParser(string2InputStream(" j7i\\8s7s "))).identifierListToListString(), TokenMgrError.class);
        assertException(()->(new TextQLParser(string2InputStream(" k8i\"8s7s "))).identifierListToListString(), TokenMgrError.class);
        assertException(()->(new TextQLParser(string2InputStream(" 2df "))).identifierListToListString(), ParseException.class);
        assertException(()->(new TextQLParser(string2InputStream(" _a "))).identifierListToListString(), TokenMgrError.class);
    }

    /**
     * Test the extractPredicate method of the parser.
     * It should parse an extract predicate and return the expected ExtractPredicate object.
     * @throws ParseException if an unexpected ParseException is thrown
     */ 
    @Test
    public void testExtractPredicate() throws ParseException {
        String keywordMatchPredicate00 = " KEYWORDMATCH(g0, \"key1\") ";
        ExtractPredicate keywordMatchParameters00 = new KeywordExtractPredicate(Arrays.asList("g0"), "key1", null);
        Assert.assertEquals((new TextQLParser(string2InputStream(keywordMatchPredicate00))).extractKeywordMatchPredicate(), keywordMatchParameters00);
        
        String keywordMatchPredicate01 = " KEYWORDMATCH(g1, \"key2\", conjunction) ";
        ExtractPredicate keywordMatchParameters01 = new KeywordExtractPredicate(Arrays.asList("g1"), "key2", "conjunction");
        Assert.assertEquals((new TextQLParser(string2InputStream(keywordMatchPredicate01))).extractKeywordMatchPredicate(), keywordMatchParameters01);
        
        String keywordMatchPredicate04 = " KEYWORDMATCH([g4], \"key0\") ";
        ExtractPredicate keywordMatchParameters04 = new KeywordExtractPredicate(Arrays.asList("g4"), "key0", null);
        Assert.assertEquals((new TextQLParser(string2InputStream(keywordMatchPredicate04))).extractKeywordMatchPredicate(), keywordMatchParameters04);
        
        String keywordMatchPredicate06 = " KEYWORDMATCH([g6,g7,h8,i9], \"key\") ";
        ExtractPredicate keywordMatchParameters06 = new KeywordExtractPredicate(Arrays.asList("g6","g7","h8","i9"), "key", null);
        Assert.assertEquals((new TextQLParser(string2InputStream(keywordMatchPredicate06))).extractKeywordMatchPredicate(), keywordMatchParameters06);
        
        String keywordMatchPredicate07 = " KEYWORDMATCH([g6,g7,h8,i9], \"key\", substring) ";
        ExtractPredicate keywordMatchParameters07 = new KeywordExtractPredicate(Arrays.asList("g6","g7","h8","i9"), "key", "substring");
        Assert.assertEquals((new TextQLParser(string2InputStream(keywordMatchPredicate07))).extractKeywordMatchPredicate(), keywordMatchParameters07);
    }

    /**
     * Test the statement method of the parser.
     * It should parse a statement and return the expected Statement object.
     * @throws ParseException if an unexpected ParseException is thrown
     */ 
    @Test
    public void testStatement() throws ParseException {
        String SelectStatement00 = "SELECT * FROM a;";
<<<<<<< HEAD
        SelectPredicate SelectStatementSelect00 = new SelectAllPredicate();
        Statement SelectStatementParameters00 = new SelectExtractStatement("_sid0", SelectStatementSelect00, null, "a", null, null);
        Assert.assertEquals((new TextQLParser(string2InputStream(SelectStatement00))).statement(), SelectStatementParameters00);
        
        String SelectStatement06 = "SELECT f8, fa, fc, df, ff FROM j;";
        SelectPredicate SelectStatementSelect06 = new SelectFieldsPredicate(Arrays.asList("f8","fa","fc","df","ff"));
        Statement SelectStatementParameters06 = new SelectExtractStatement("_sid0", SelectStatementSelect06, null, "j", null, null);
=======
        SelectPredicate SelectStatementSelect00 = new SelectAllFieldsPredicate();
        Statement SelectStatementParameters00 = new SelectStatement("_sid0", SelectStatementSelect00, null, "a", null, null);
        Assert.assertEquals((new TextQLParser(string2InputStream(SelectStatement00))).statement(), SelectStatementParameters00);
        
        String SelectStatement06 = "SELECT f8, fa, fc, df, ff FROM j;";
        SelectPredicate SelectStatementSelect06 = new SelectSomeFieldsPredicate(Arrays.asList("f8","fa","fc","df","ff"));
        Statement SelectStatementParameters06 = new SelectStatement("_sid0", SelectStatementSelect06, null, "j", null, null);
>>>>>>> aacac69b
        Assert.assertEquals((new TextQLParser(string2InputStream(SelectStatement06))).statement(), SelectStatementParameters06);
        
        String SelectStatement13 = "SELECT h, i, j EXTRACT KEYWORDMATCH([h6,h7,k8,k9], \"key5\") FROM q;";
        SelectPredicate SelectStatementSelect13 = new SelectSomeFieldsPredicate(Arrays.asList("h","i","j"));
        ExtractPredicate SelectStatementExtract13 = new KeywordExtractPredicate(Arrays.asList("h6","h7","k8","k9"), "key5", null);
        Statement SelectStatementParameters13 = new SelectExtractStatement("_sid0", SelectStatementSelect13, SelectStatementExtract13, "q", null, null);
        Assert.assertEquals((new TextQLParser(string2InputStream(SelectStatement13))).statement(), SelectStatementParameters13);
        
        String SelectStatement14 = "EXTRACT KEYWORDMATCH([i6,j7,l8,m9], \"key5\") FROM q;";
        ExtractPredicate SelectStatementExtract14 = new KeywordExtractPredicate(Arrays.asList("i6","j7","l8","m9"), "key5", null);
        Statement SelectStatementParameters14 = new SelectExtractStatement("_sid0", null, SelectStatementExtract14, "q", null, null);
        Assert.assertEquals((new TextQLParser(string2InputStream(SelectStatement14))).statement(), SelectStatementParameters14);
        
        String SelectStatement21 = "EXTRACT KEYWORDMATCH([h3,i2,j1,k0], \"key\\\"/\") FROM m LIMIT 4 OFFSET 25 ;";
        ExtractPredicate SelectStatementExtract21 = new KeywordExtractPredicate(Arrays.asList("h3","i2","j1","k0"), "key\"/", null);
        Statement SelectStatementParameters21 = new SelectExtractStatement("_sid0", null, SelectStatementExtract21, "m", 4, 25);
        Assert.assertEquals((new TextQLParser(string2InputStream(SelectStatement21))).statement(), SelectStatementParameters21);
        
        String createViewStatement00 = " CREATE VIEW v0 AS SELECT * FROM a; ";
<<<<<<< HEAD
        SelectPredicate createViewStatementSelectP00 = new SelectAllPredicate();
        Statement createViewStatementSelect00 = new SelectExtractStatement("_sid0", createViewStatementSelectP00, null, "a", null, null);
=======
        SelectPredicate createViewStatementSelectP00 = new SelectAllFieldsPredicate();
        Statement createViewStatementSelect00 = new SelectStatement("_sid0", createViewStatementSelectP00, null, "a", null, null);
>>>>>>> aacac69b
        Statement createViewStatementParameters00 = new CreateViewStatement("v0", createViewStatementSelect00);
        Assert.assertEquals((new TextQLParser(string2InputStream(createViewStatement00))).statement(), createViewStatementParameters00);
        
        String createViewStatement01 = " CREATE VIEW v1 AS SELECT f8, fa, fc, df, ff FROM j LIMIT 1 OFFSET 8; ";
<<<<<<< HEAD
        SelectPredicate createViewStatementSelectP01 = new SelectFieldsPredicate(Arrays.asList("f8","fa","fc","df","ff"));
        Statement createViewStatementSelect01 = new SelectExtractStatement("_sid0", createViewStatementSelectP01, null, "j", 1, 8);
=======
        SelectPredicate createViewStatementSelectP01 = new SelectSomeFieldsPredicate(Arrays.asList("f8","fa","fc","df","ff"));
        Statement createViewStatementSelect01 = new SelectStatement("_sid0", createViewStatementSelectP01, null, "j", 1, 8);
>>>>>>> aacac69b
        Statement createViewStatementParameters01 = new CreateViewStatement("v1", createViewStatementSelect01);
        Assert.assertEquals((new TextQLParser(string2InputStream(createViewStatement01))).statement(), createViewStatementParameters01);
        
        String createViewStatement02 = " CREATE VIEW v2 AS SELECT e EXTRACT KEYWORDMATCH([g4,g5], \"key0\") FROM o ;";
        SelectPredicate createViewStatementSelectP02 = new SelectSomeFieldsPredicate(Arrays.asList("e"));
        ExtractPredicate createViewStatementExtract02 = new KeywordExtractPredicate(Arrays.asList("g4","g5"), "key0", null);
        Statement createViewStatementSelect02 = new SelectExtractStatement("_sid0", createViewStatementSelectP02, createViewStatementExtract02, "o", null, null);
        Statement createViewStatementParameters02 = new CreateViewStatement("v2", createViewStatementSelect02);
        Assert.assertEquals((new TextQLParser(string2InputStream(createViewStatement02))).statement(), createViewStatementParameters02);
        
        String createViewStatement03 = " CREATE VIEW v2 AS EXTRACT KEYWORDMATCH([g4,g5], \"key0\", substring) FROM o ;";
        ExtractPredicate createViewStatementExtract03 = new KeywordExtractPredicate(Arrays.asList("g4","g5"), "key0", "substring");
        Statement createViewStatementSelect03 = new SelectExtractStatement("_sid0", null, createViewStatementExtract03, "o", null, null);
        Statement createViewStatementParameters03 = new CreateViewStatement("v2", createViewStatementSelect03);
        Assert.assertEquals((new TextQLParser(string2InputStream(createViewStatement03))).statement(), createViewStatementParameters03);

    }

    /**
     * Test the testStatementsMain method of the parser.
     * It should parse a list of statements and return the expected list of Statement object and provide the Statements to the consumer.
     * @throws ParseException if an unexpected ParseException is thrown
     */ 
    @Test
    public void testStatementsMain() throws ParseException {
        //Declaration of multiple statements for testing
        String SelectStatement00 = "SELECT * FROM a;";
        String SelectStatement13 = "SELECT h, i, j EXTRACT KEYWORDMATCH([h6,h7,k8,k9], \"key5\") FROM q LIMIT 5 OFFSET 6;";
        String SelectStatement14 = "EXTRACT KEYWORDMATCH(i6, \"key5\") FROM q;";
        String createViewStatement00 = " CREATE VIEW v0 AS SELECT * FROM a; ";
        String createViewStatement01 = " CREATE VIEW v1 AS SELECT f8, fa, fc, df, ff FROM j LIMIT 1 OFFSET 8; ";
        String createViewStatement02 = " CREATE VIEW v2 AS SELECT e EXTRACT KEYWORDMATCH([g4,g5], \"key0\") FROM o ;";
        String createViewStatement03 = " CREATE VIEW v2 AS EXTRACT KEYWORDMATCH([g4,g5], \"key0\", substring) FROM o ;";
        
        //Example of statement objects used for testing
        SelectPredicate SelectStatementSelect00 = new SelectAllFieldsPredicate();
        //Statement SelectStatementParameters00 = new SelectStatement("_sid0", , null, "a", null, null);

        SelectPredicate SelectStatementSelect13 = new SelectSomeFieldsPredicate(Arrays.asList("h","i","j"));
        ExtractPredicate SelectStatementExtract13 = new KeywordExtractPredicate(Arrays.asList("h6","h7","k8","k9"), "key5", null);
        //Statement SelectStatementParameters13 = new SelectStatement("_sid0", , SelectStatementExtract13, "q", 5, 6);

        ExtractPredicate SelectStatementExtract14 = new KeywordExtractPredicate(Arrays.asList("i6"), "key5", null);
        //Statement SelectStatementParameters14 = new SelectStatement("_sid0", null, SelectStatementExtract14, "q", null, null);

        SelectPredicate cfreateViewStatementSelect00 = new SelectAllFieldsPredicate();
        //Statement createViewStatementSelect00 = new SelectStatement("_sid0", , null, "a", null, null);
        //Statement createViewStatementParameters00 = new CreateViewStatement("v0", createViewStatementSelect00);
        
        SelectPredicate createViewStatementSelect01 = new SelectSomeFieldsPredicate(Arrays.asList("f8","fa","fc","df","ff"));
        //Statement createViewStatementSelect01 = new SelectStatement("_sid0", , null, "j", 1, 8);
        //Statement createViewStatementParameters01 = new CreateViewStatement("v1", createViewStatementSelect01);

        SelectPredicate createViewStatementSelect02 = new SelectSomeFieldsPredicate(Arrays.asList("e"));
        ExtractPredicate createViewStatementExtract02 = new KeywordExtractPredicate(Arrays.asList("g4","g5"), "key0", null);
        //Statement createViewStatementSelect02 = new SelectStatement("_sid0", , createViewStatementExtract02, "o", null, null);
        //Statement createViewStatementParameters02 = new CreateViewStatement("v2", createViewStatementSelect02);
        
        ExtractPredicate createViewStatementExtract03 = new KeywordExtractPredicate(Arrays.asList("g4","g5"), "key0", "substring");
        //Statement createViewStatementSelect03 = new SelectStatement("_sid0", null, createViewStatementExtract03, "o", null, null);
        //Statement createViewStatementParameters03 = new CreateViewStatement("v2", createViewStatementSelect03);
        
        //Test combinations of statements
        String statements00 = SelectStatement00;
        Statement statements00Select = new SelectExtractStatement("_sid0", SelectStatementSelect00, null, "a", null, null);
        List<Statement> statements00Result = Arrays.asList(statements00Select);
        Assert.assertEquals((new TextQLParser(string2InputStream(statements00))).mainStatementList(null), statements00Result);

        String statements01 = createViewStatement02;
        Statement statements01Select = new SelectExtractStatement("_sid0", createViewStatementSelect02, createViewStatementExtract02, "o", null, null);
        Statement statements01CreateView = new CreateViewStatement("v2", statements01Select);
        List<Statement> statements01Result = Arrays.asList(statements01CreateView);
        Assert.assertEquals((new TextQLParser(string2InputStream(statements01))).mainStatementList(null), statements01Result);
        
        String statements02 = createViewStatement02 + SelectStatement00;
        Statement statements02Select00 = new SelectExtractStatement("_sid0", createViewStatementSelect02, createViewStatementExtract02, "o", null, null);
        Statement statements02CreateView00 = new CreateViewStatement("v2", statements02Select00);
        Statement statements02Select01 = new SelectExtractStatement("_sid1", SelectStatementSelect00, null, "a", null, null);
        List<Statement> statementsResult02 = Arrays.asList(statements02CreateView00, statements02Select01);
        List<Statement> statementsConsumed02 = new ArrayList<>();
        Assert.assertEquals((new TextQLParser(string2InputStream(statements02))).mainStatementList(null), statementsResult02);
        Assert.assertEquals((new TextQLParser(string2InputStream(statements02))).mainStatementList( s -> statementsConsumed02.add(s) ), statementsResult02);
        Assert.assertEquals(statementsConsumed02, statementsResult02);

        String statements03 = SelectStatement00 + createViewStatement00 + createViewStatement03;
        Statement statements03Select00 = new SelectExtractStatement("_sid0", SelectStatementSelect00, null, "a", null, null);
        Statement statements03Select01 = new SelectExtractStatement("_sid1", cfreateViewStatementSelect00, null, "a", null, null);
        Statement statements03CreateView01 = new CreateViewStatement("v0", statements03Select01);
        Statement statements03Select02 = new SelectExtractStatement("_sid2", null, createViewStatementExtract03, "o", null, null);
        Statement statements03CreateView02 = new CreateViewStatement("v2", statements03Select02);
        List<Statement> statements03Result = Arrays.asList(statements03Select00, statements03CreateView01, statements03CreateView02);
        List<Statement> statements03Consumed = new ArrayList<>();
        Assert.assertEquals((new TextQLParser(string2InputStream(statements03))).mainStatementList(null), statements03Result);
        Assert.assertEquals((new TextQLParser(string2InputStream(statements03))).mainStatementList( s -> statements03Consumed.add(s) ), statements03Result);
        Assert.assertEquals(statements03Consumed, statements03Result);
        
        String statements04 = createViewStatement02 + SelectStatement14 + SelectStatement13;
        Statement statements04Select00 = new SelectExtractStatement("_sid0", createViewStatementSelect02, createViewStatementExtract02, "o", null, null);
        Statement statements04CreateView00 = new CreateViewStatement("v2", statements04Select00);
        Statement statements04Select01 = new SelectExtractStatement("_sid1", null, SelectStatementExtract14, "q", null, null);
        Statement statements04Select02 = new SelectExtractStatement("_sid2", SelectStatementSelect13, SelectStatementExtract13, "q", 5, 6);
        List<Statement> statements04Result = Arrays.asList(statements04CreateView00, statements04Select01, statements04Select02);
        List<Statement> statements04Consumed = new ArrayList<>();
        Assert.assertEquals((new TextQLParser(string2InputStream(statements04))).mainStatementList(null), statements04Result);
        Assert.assertEquals((new TextQLParser(string2InputStream(statements04))).mainStatementList( s -> statements04Consumed.add(s) ), statements04Result);
        Assert.assertEquals(statements04Consumed, statements04Result);
        
        String statements05 = createViewStatement01 + SelectStatement13 + createViewStatement03;
        Statement statements05Select00 = new SelectExtractStatement("_sid0", createViewStatementSelect01, null, "j", 1, 8);
        Statement statements05CreateView00 = new CreateViewStatement("v1", statements05Select00);
        Statement statements05Select01 = new SelectExtractStatement("_sid1", SelectStatementSelect13, SelectStatementExtract13, "q", 5, 6);
        Statement statements05Select02 = new SelectExtractStatement("_sid2", null, createViewStatementExtract03, "o", null, null);
        Statement statements05CreateView02 = new CreateViewStatement("v2", statements05Select02);
        List<Statement> statements05Result = Arrays.asList(statements05CreateView00, statements05Select01, statements05CreateView02);
        List<Statement> statements05Consumed = new ArrayList<>();
        Assert.assertEquals((new TextQLParser(string2InputStream(statements05))).mainStatementList(null), statements05Result);
        Assert.assertEquals((new TextQLParser(string2InputStream(statements05))).mainStatementList( s -> statements05Consumed.add(s) ), statements05Result);
        Assert.assertEquals(statements05Consumed, statements05Result);        
    } 

    /**
     * Test the testSelectStatement method of the parser.
     * It should parse a select statements and return the expected SelectStatement object.
     * @throws ParseException if an unexpected ParseException is thrown
     */ 
    @Test
    public void testSelectStatement() throws ParseException {
        String SelectStatement00 = "SELECT * FROM a";
<<<<<<< HEAD
        SelectPredicate SelectStatementSelect00 = new SelectAllPredicate();
        Statement SelectStatementParameters00 = new SelectExtractStatement("_sid0", SelectStatementSelect00, null, "a", null, null);
        Assert.assertEquals((new TextQLParser(string2InputStream(SelectStatement00))).selectExtractStatement(), SelectStatementParameters00);
        
        String SelectStatement01 = "SELECT * FROM b LIMIT 5";
        SelectPredicate SelectStatementSelect01 = new SelectAllPredicate();
        Statement SelectStatementParameters01 = new SelectExtractStatement("_sid0", SelectStatementSelect01, null, "b", 5, null);
        Assert.assertEquals((new TextQLParser(string2InputStream(SelectStatement01))).selectExtractStatement(), SelectStatementParameters01);
        
        String SelectStatement02 = "SELECT * FROM c LIMIT 1 OFFSET 8";
        SelectPredicate SelectStatementSelect02 = new SelectAllPredicate();
        Statement SelectStatementParameters02 = new SelectExtractStatement("_sid0", SelectStatementSelect02, null, "c", 1, 8);
        Assert.assertEquals((new TextQLParser(string2InputStream(SelectStatement02))).selectExtractStatement(), SelectStatementParameters02);
        
        String SelectStatement03 = "SELECT * FROM d OFFSET 6";
        SelectPredicate SelectStatementSelect03 = new SelectAllPredicate();
        Statement SelectStatementParameters03 = new SelectExtractStatement("_sid0", SelectStatementSelect03, null, "d", null, 6);
        Assert.assertEquals((new TextQLParser(string2InputStream(SelectStatement03))).selectExtractStatement(), SelectStatementParameters03);
        
        String SelectStatement04 = "SELECT f1 FROM e";
        SelectPredicate SelectStatementSelect04 = new SelectFieldsPredicate(Arrays.asList("f1"));
        Statement SelectStatementParameters04 = new SelectExtractStatement("_sid0", SelectStatementSelect04, null, "e", null, null);
        Assert.assertEquals((new TextQLParser(string2InputStream(SelectStatement04))).selectExtractStatement(), SelectStatementParameters04);
        
        String SelectStatement05 = "SELECT f1, f5 FROM i";
        SelectPredicate SelectStatementSelect05 = new SelectFieldsPredicate(Arrays.asList("f1","f5"));
        Statement SelectStatementParameters05 = new SelectExtractStatement("_sid0", SelectStatementSelect05, null, "i", null, null);
        Assert.assertEquals((new TextQLParser(string2InputStream(SelectStatement05))).selectExtractStatement(), SelectStatementParameters05);
        
        String SelectStatement06 = "SELECT f8, fa, fc, df, ff FROM j";
        SelectPredicate SelectStatementSelect06 = new SelectFieldsPredicate(Arrays.asList("f8","fa","fc","df","ff"));
        Statement SelectStatementParameters06 = new SelectExtractStatement("_sid0", SelectStatementSelect06, null, "j", null, null);
        Assert.assertEquals((new TextQLParser(string2InputStream(SelectStatement06))).selectExtractStatement(), SelectStatementParameters06);
=======
        SelectPredicate SelectStatementSelect00 = new SelectAllFieldsPredicate();
        Statement SelectStatementParameters00 = new SelectStatement("_sid0", SelectStatementSelect00, null, "a", null, null);
        Assert.assertEquals((new TextQLParser(string2InputStream(SelectStatement00))).selectStatement(), SelectStatementParameters00);
        
        String SelectStatement01 = "SELECT * FROM b LIMIT 5";
        SelectPredicate SelectStatementSelect01 = new SelectAllFieldsPredicate();
        Statement SelectStatementParameters01 = new SelectStatement("_sid0", SelectStatementSelect01, null, "b", 5, null);
        Assert.assertEquals((new TextQLParser(string2InputStream(SelectStatement01))).selectStatement(), SelectStatementParameters01);
        
        String SelectStatement02 = "SELECT * FROM c LIMIT 1 OFFSET 8";
        SelectPredicate SelectStatementSelect02 = new SelectAllFieldsPredicate();
        Statement SelectStatementParameters02 = new SelectStatement("_sid0", SelectStatementSelect02, null, "c", 1, 8);
        Assert.assertEquals((new TextQLParser(string2InputStream(SelectStatement02))).selectStatement(), SelectStatementParameters02);
        
        String SelectStatement03 = "SELECT * FROM d OFFSET 6";
        SelectPredicate SelectStatementSelect03 = new SelectAllFieldsPredicate();
        Statement SelectStatementParameters03 = new SelectStatement("_sid0", SelectStatementSelect03, null, "d", null, 6);
        Assert.assertEquals((new TextQLParser(string2InputStream(SelectStatement03))).selectStatement(), SelectStatementParameters03);
        
        String SelectStatement04 = "SELECT f1 FROM e";
        SelectPredicate SelectStatementSelect04 = new SelectSomeFieldsPredicate(Arrays.asList("f1"));
        Statement SelectStatementParameters04 = new SelectStatement("_sid0", SelectStatementSelect04, null, "e", null, null);
        Assert.assertEquals((new TextQLParser(string2InputStream(SelectStatement04))).selectStatement(), SelectStatementParameters04);
        
        String SelectStatement05 = "SELECT f1, f5 FROM i";
        SelectPredicate SelectStatementSelect05 = new SelectSomeFieldsPredicate(Arrays.asList("f1","f5"));
        Statement SelectStatementParameters05 = new SelectStatement("_sid0", SelectStatementSelect05, null, "i", null, null);
        Assert.assertEquals((new TextQLParser(string2InputStream(SelectStatement05))).selectStatement(), SelectStatementParameters05);
        
        String SelectStatement06 = "SELECT f8, fa, fc, df, ff FROM j";
        SelectPredicate SelectStatementSelect06 = new SelectSomeFieldsPredicate(Arrays.asList("f8","fa","fc","df","ff"));
        Statement SelectStatementParameters06 = new SelectStatement("_sid0", SelectStatementSelect06, null, "j", null, null);
        Assert.assertEquals((new TextQLParser(string2InputStream(SelectStatement06))).selectStatement(), SelectStatementParameters06);
>>>>>>> aacac69b
        
        String SelectStatement07 = "SELECT a EXTRACT KEYWORDMATCH(g0, \"key1\") FROM k";
        SelectPredicate SelectStatementSelect07 = new SelectSomeFieldsPredicate(Arrays.asList("a"));
        ExtractPredicate SelectStatementExtract07 = new KeywordExtractPredicate(Arrays.asList("g0"), "key1", null);
        Statement SelectStatementParameters07 = new SelectExtractStatement("_sid0", SelectStatementSelect07, SelectStatementExtract07, "k", null, null);
        Assert.assertEquals((new TextQLParser(string2InputStream(SelectStatement07))).selectExtractStatement(), SelectStatementParameters07);
        
        String SelectStatement08 = "SELECT b EXTRACT KEYWORDMATCH(g1, \"key2\", conjunction) FROM l";
        SelectPredicate SelectStatementSelect08 = new SelectSomeFieldsPredicate(Arrays.asList("b"));
        ExtractPredicate SelectStatementExtract08 = new KeywordExtractPredicate(Arrays.asList("g1"), "key2", "conjunction");
        Statement SelectStatementParameters08 = new SelectExtractStatement("_sid0", SelectStatementSelect08, SelectStatementExtract08, "l", null, null);
        Assert.assertEquals((new TextQLParser(string2InputStream(SelectStatement08))).selectExtractStatement(), SelectStatementParameters08);
        
        String SelectStatement10 = "SELECT v EXTRACT KEYWORDMATCH(u, \"keyZ\") FROM t";
        SelectPredicate SelectStatementSelect10 = new SelectSomeFieldsPredicate(Arrays.asList("v"));
        ExtractPredicate SelectStatementExtract10 = new KeywordExtractPredicate(Arrays.asList("u"), "keyZ", null);
        Statement SelectStatementParameters10 = new SelectExtractStatement("_sid0", SelectStatementSelect10, SelectStatementExtract10, "t", null, null);
        Assert.assertEquals((new TextQLParser(string2InputStream(SelectStatement10))).selectExtractStatement(), SelectStatementParameters10);
        
        String SelectStatement11 = "SELECT e EXTRACT KEYWORDMATCH([g4], \"key0\") FROM o";
        SelectPredicate SelectStatementSelect11 = new SelectSomeFieldsPredicate(Arrays.asList("e"));
        ExtractPredicate SelectStatementExtract11 = new KeywordExtractPredicate(Arrays.asList("g4"), "key0", null);
        Statement SelectStatementParameters11 = new SelectExtractStatement("_sid0", SelectStatementSelect11, SelectStatementExtract11, "o", null, null);
        Assert.assertEquals((new TextQLParser(string2InputStream(SelectStatement11))).selectExtractStatement(), SelectStatementParameters11);
        
        String SelectStatement12 = "SELECT f EXTRACT KEYWORDMATCH([g6,g7,h8,i9], \"key\") FROM p";
        SelectPredicate SelectStatementSelect12 = new SelectSomeFieldsPredicate(Arrays.asList("f"));
        ExtractPredicate SelectStatementExtract12 = new KeywordExtractPredicate(Arrays.asList("g6","g7","h8","i9"), "key", null);
        Statement SelectStatementParameters12 = new SelectExtractStatement("_sid0", SelectStatementSelect12, SelectStatementExtract12, "p", null, null);
        Assert.assertEquals((new TextQLParser(string2InputStream(SelectStatement12))).selectExtractStatement(), SelectStatementParameters12);
        
        String SelectStatement13 = "SELECT h, i, j EXTRACT KEYWORDMATCH([h6,h7,k8,k9], \"key5\") FROM q";
        SelectPredicate SelectStatementSelect13 = new SelectSomeFieldsPredicate(Arrays.asList("h","i","j"));
        ExtractPredicate SelectStatementExtract13 = new KeywordExtractPredicate(Arrays.asList("h6","h7","k8","k9"), "key5", null);
        Statement SelectStatementParameters13 = new SelectExtractStatement("_sid0", SelectStatementSelect13, SelectStatementExtract13, "q", null, null);
        Assert.assertEquals((new TextQLParser(string2InputStream(SelectStatement13))).selectExtractStatement(), SelectStatementParameters13);
        
        String SelectStatement14 = "EXTRACT KEYWORDMATCH([i6,j7,l8,m9], \"key5\") FROM q";
        ExtractPredicate SelectStatementExtract14 = new KeywordExtractPredicate(Arrays.asList("i6","j7","l8","m9"), "key5", null);
        Statement SelectStatementParameters14 = new SelectExtractStatement("_sid0", null, SelectStatementExtract14, "q", null, null);
        Assert.assertEquals((new TextQLParser(string2InputStream(SelectStatement14))).selectExtractStatement(), SelectStatementParameters14);
        
        String SelectStatement15 = "EXTRACT KEYWORDMATCH(g0, \"key1\") FROM k";
        ExtractPredicate SelectStatementExtract15 = new KeywordExtractPredicate(Arrays.asList("g0"), "key1", null);
        Statement SelectStatementParameters15 = new SelectExtractStatement("_sid0", null, SelectStatementExtract15, "k", null, null);
        Assert.assertEquals((new TextQLParser(string2InputStream(SelectStatement15))).selectExtractStatement(), SelectStatementParameters15);
        
        String SelectStatement16 = "EXTRACT KEYWORDMATCH(g1, \"key2\", phrase) FROM l";
        ExtractPredicate SelectStatementExtract16 = new KeywordExtractPredicate(Arrays.asList("g1"), "key2", "phrase");
        Statement SelectStatementParameters16 = new SelectExtractStatement("_sid0", null, SelectStatementExtract16, "l", null, null);
        Assert.assertEquals((new TextQLParser(string2InputStream(SelectStatement16))).selectExtractStatement(), SelectStatementParameters16);
        
        String SelectStatement19 = "EXTRACT KEYWORDMATCH([g4], \"key0\") FROM o";
        ExtractPredicate SelectStatementExtract19 = new KeywordExtractPredicate(Arrays.asList("g4"), "key0", null);
        Statement SelectStatementParameters19 = new SelectExtractStatement("_sid0", null, SelectStatementExtract19, "o", null, null);
        Assert.assertEquals((new TextQLParser(string2InputStream(SelectStatement19))).selectExtractStatement(), SelectStatementParameters19);
        
        String SelectStatement20 = "EXTRACT KEYWORDMATCH([g6,g7,h8,i9], \"key\") FROM p";
        ExtractPredicate SelectStatementExtract20 = new KeywordExtractPredicate(Arrays.asList("g6","g7","h8","i9"), "key", null);
        Statement SelectStatementParameters20 = new SelectExtractStatement("_sid0", null, SelectStatementExtract20, "p", null, null);
        Assert.assertEquals((new TextQLParser(string2InputStream(SelectStatement20))).selectExtractStatement(), SelectStatementParameters20);
        
        String SelectStatement21 = "EXTRACT KEYWORDMATCH([h3,i2,j1,k0], \"key\\\"/\") FROM m LIMIT 4 OFFSET 25 ";
        ExtractPredicate SelectStatementExtract21 = new KeywordExtractPredicate(Arrays.asList("h3","i2","j1","k0"), "key\"/", null);
        Statement SelectStatementParameters21 = new SelectExtractStatement("_sid0", null, SelectStatementExtract21, "m", 4, 25);
        Assert.assertEquals((new TextQLParser(string2InputStream(SelectStatement21))).selectExtractStatement(), SelectStatementParameters21);
        
        String SelectStatement22 = "SELECT FROM a";
        assertException(()->(new TextQLParser(string2InputStream(SelectStatement22))).selectExtractStatement(), ParseException.class);
        
        String SelectStatement23 = "SELECT FROM a OFFSET 5 LIMIT 6";
        assertException(()->(new TextQLParser(string2InputStream(SelectStatement23))).selectExtractStatement(), ParseException.class);
        
        String SelectStatement24 = "SELECT 25 FROM a";
        assertException(()->(new TextQLParser(string2InputStream(SelectStatement24))).selectExtractStatement(), ParseException.class);
        
        String SelectStatement25 = "SELECT [a,b] FROM a";
        assertException(()->(new TextQLParser(string2InputStream(SelectStatement25))).selectExtractStatement(), ParseException.class);
        
        String SelectStatement26 = "SELECT *,a FROM a";
        assertException(()->(new TextQLParser(string2InputStream(SelectStatement26))).selectExtractStatement(), ParseException.class);
        
        String SelectStatement27 = "SELECT * FROM [a,b]";
        assertException(()->(new TextQLParser(string2InputStream(SelectStatement27))).selectExtractStatement(), ParseException.class);
        
        String SelectStatement28 = "SELECT KEYWORDMATCH(g0, \"key1\") FROM a";
        assertException(()->(new TextQLParser(string2InputStream(SelectStatement28))).selectExtractStatement(), ParseException.class);
        
        String SelectStatement29 = "SELECT EXTRACT KEYWORDMATCH(g0, \"key1\") FROM a";
        assertException(()->(new TextQLParser(string2InputStream(SelectStatement29))).selectExtractStatement(), ParseException.class);
        
        String SelectStatement30 = "EXTRACT a FROM a";
        assertException(()->(new TextQLParser(string2InputStream(SelectStatement30))).selectExtractStatement(), ParseException.class);
        
        String SelectStatement31 = "EXTRACT * FROM a";
        assertException(()->(new TextQLParser(string2InputStream(SelectStatement31))).selectExtractStatement(), ParseException.class);
        
        String SelectStatement32 = "EXTRACT KEYWORDMATCH(g0, \"key1\") SELECT a FROM k";
        assertException(()->(new TextQLParser(string2InputStream(SelectStatement32))).selectExtractStatement(), ParseException.class);
        
        String SelectStatement33 = "SELECT a";
        assertException(()->(new TextQLParser(string2InputStream(SelectStatement33))).selectExtractStatement(), ParseException.class);
    }

    /**
     * Test the testExtractKeywordMatchPredicate method of the parser.
     * It should parse an extract keyword predicate and return the expected KeywordExtractPredicate object.
     * @throws ParseException if an unexpected ParseException is thrown
     */ 
    @Test
    public void testExtractKeywordMatchPredicate() throws ParseException {
        String keywordMatchPredicate00 = " KEYWORDMATCH(g0, \"key1\") ";
        ExtractPredicate keywordMatchParameters00 = new KeywordExtractPredicate(Arrays.asList("g0"), "key1", null);
        Assert.assertEquals((new TextQLParser(string2InputStream(keywordMatchPredicate00))).extractKeywordMatchPredicate(), keywordMatchParameters00);
        
        String keywordMatchPredicate01 = " KEYWORDMATCH(g1, \"key2\", conjunction) ";
        ExtractPredicate keywordMatchParameters01 = new KeywordExtractPredicate(Arrays.asList("g1"), "key2", "conjunction");
        Assert.assertEquals((new TextQLParser(string2InputStream(keywordMatchPredicate01))).extractKeywordMatchPredicate(), keywordMatchParameters01);
        
        String keywordMatchPredicate02 = " KEYWORDMATCH(g2, \"key3\", phrase) ";
        ExtractPredicate keywordMatchParameters02 = new KeywordExtractPredicate(Arrays.asList("g2"), "key3", "phrase");
        Assert.assertEquals((new TextQLParser(string2InputStream(keywordMatchPredicate02))).extractKeywordMatchPredicate(), keywordMatchParameters02);
        
        String keywordMatchPredicate03 = " KEYWORDMATCH(g3, \"key4\", substring) ";
        ExtractPredicate keywordMatchParameters03 = new KeywordExtractPredicate(Arrays.asList("g3"), "key4", "substring");
        Assert.assertEquals((new TextQLParser(string2InputStream(keywordMatchPredicate03))).extractKeywordMatchPredicate(), keywordMatchParameters03);
        
        String keywordMatchPredicate04 = " KEYWORDMATCH([g4], \"key0\") ";
        ExtractPredicate keywordMatchParameters04 = new KeywordExtractPredicate(Arrays.asList("g4"), "key0", null);
        Assert.assertEquals((new TextQLParser(string2InputStream(keywordMatchPredicate04))).extractKeywordMatchPredicate(), keywordMatchParameters04);
        
        String keywordMatchPredicate05 = " KEYWORDMATCH([g4,g5], \"key0\") ";
        ExtractPredicate keywordMatchParameters05 = new KeywordExtractPredicate(Arrays.asList("g4","g5"), "key0", null);
        Assert.assertEquals((new TextQLParser(string2InputStream(keywordMatchPredicate05))).extractKeywordMatchPredicate(), keywordMatchParameters05);
        
        String keywordMatchPredicate06 = " KEYWORDMATCH([g6,g7,h8,i9], \"key\") ";
        ExtractPredicate keywordMatchParameters06 = new KeywordExtractPredicate(Arrays.asList("g6","g7","h8","i9"), "key", null);
        Assert.assertEquals((new TextQLParser(string2InputStream(keywordMatchPredicate06))).extractKeywordMatchPredicate(), keywordMatchParameters06);

        String keywordMatchPredicate07 = " KEYWORDMATCH([g6,g7,h8,i9], \"key\", substring) ";
        ExtractPredicate keywordMatchParameters07 = new KeywordExtractPredicate(Arrays.asList("g6","g7","h8","i9"), "key", "substring");
        Assert.assertEquals((new TextQLParser(string2InputStream(keywordMatchPredicate07))).extractKeywordMatchPredicate(), keywordMatchParameters07);
                
        String keywordMatchPredicate08 = " KEYWORDMATCH ([i6,j7,l8,m9, \"key5\") ";
        assertException(()->(new TextQLParser(string2InputStream(keywordMatchPredicate08))).extractKeywordMatchPredicate(), ParseException.class);
        
        String keywordMatchPredicate09 = " KEYWORDMATCH (i6,j7,l8,m9, \"key5\") ";
        assertException(()->(new TextQLParser(string2InputStream(keywordMatchPredicate09))).extractKeywordMatchPredicate(), ParseException.class);
        
        String keywordMatchPredicate10 = " KEYWORDMATCH (i6,j7,l8,m9], \"key5\") ";
        assertException(()->(new TextQLParser(string2InputStream(keywordMatchPredicate10))).extractKeywordMatchPredicate(), ParseException.class);
        
        String keywordMatchPredicate11 = " KEYWORDMATCH ([i6,j7,l8,m9, \"key5\", conjunction) ";
        assertException(()->(new TextQLParser(string2InputStream(keywordMatchPredicate11))).extractKeywordMatchPredicate(), ParseException.class);
        
        String keywordMatchPredicate12 = " KEYWORDMATCH (i6,j7,l8,m9, \"key5\", substring) ";
        assertException(()->(new TextQLParser(string2InputStream(keywordMatchPredicate12))).extractKeywordMatchPredicate(), ParseException.class);
        
        String keywordMatchPredicate13 = " KEYWORDMATCH ([i6,j7,l8,m9, \"key5\", phrase) ";
        assertException(()->(new TextQLParser(string2InputStream(keywordMatchPredicate13))).extractKeywordMatchPredicate(), ParseException.class);
        
        String keywordMatchPredicate14 = " KEYWORDMATCH ([], key5) ";
        assertException(()->(new TextQLParser(string2InputStream(keywordMatchPredicate14))).extractKeywordMatchPredicate(), ParseException.class);
        
        String keywordMatchPredicate15 = " KEYWORDMATCH ([a], key5) ";
        assertException(()->(new TextQLParser(string2InputStream(keywordMatchPredicate15))).extractKeywordMatchPredicate(), ParseException.class);
        
        String keywordMatchPredicate16 = " KEYWORDMATCH ([a]) ";
        assertException(()->(new TextQLParser(string2InputStream(keywordMatchPredicate16))).extractKeywordMatchPredicate(), ParseException.class);
        
        String keywordMatchPredicate17 = " KEYWORDMATCH (\"key1\") ";
        assertException(()->(new TextQLParser(string2InputStream(keywordMatchPredicate17))).extractKeywordMatchPredicate(), ParseException.class);
        
    }

    /**
     * Test the testCreateViewStatement method of the parser.
     * It should parse a create view statement and return the expected CreateViewStatement object.
     * @throws ParseException if an unexpected ParseException is thrown
     */ 
    @Test
    public void testCreateViewStatement() throws ParseException {
        String createViewStatement00 = " CREATE VIEW v0 AS SELECT * FROM a ";
<<<<<<< HEAD
        SelectPredicate createViewStatementSelectP00 = new SelectAllPredicate();
        Statement createViewStatementSelect00 = new SelectExtractStatement("_sid0", createViewStatementSelectP00, null, "a", null, null);
=======
        SelectPredicate createViewStatementSelectP00 = new SelectAllFieldsPredicate();
        Statement createViewStatementSelect00 = new SelectStatement("_sid0", createViewStatementSelectP00, null, "a", null, null);
>>>>>>> aacac69b
        Statement createViewStatementParameters00 = new CreateViewStatement("v0", createViewStatementSelect00);
        Assert.assertEquals((new TextQLParser(string2InputStream(createViewStatement00))).createViewStatement(), createViewStatementParameters00);
        
        String createViewStatement01 = " CREATE VIEW v1 AS SELECT f8, fa, fc, df, ff FROM j LIMIT 1 OFFSET 8 ";
<<<<<<< HEAD
        SelectPredicate createViewStatementSelectP01 =  new SelectFieldsPredicate(Arrays.asList("f8","fa","fc","df","ff"));
        Statement createViewStatementSelect01 = new SelectExtractStatement("_sid0", createViewStatementSelectP01, null, "j", 1, 8);
=======
        SelectPredicate createViewStatementSelectP01 =  new SelectSomeFieldsPredicate(Arrays.asList("f8","fa","fc","df","ff"));
        Statement createViewStatementSelect01 = new SelectStatement("_sid0", createViewStatementSelectP01, null, "j", 1, 8);
>>>>>>> aacac69b
        Statement createViewStatementParameters01 = new CreateViewStatement("v1", createViewStatementSelect01);
        Assert.assertEquals((new TextQLParser(string2InputStream(createViewStatement01))).createViewStatement(), createViewStatementParameters01);
        
        String createViewStatement02 = " CREATE VIEW v2 AS SELECT e EXTRACT KEYWORDMATCH([g4,g5], \"key0\") FROM o ";
        SelectPredicate createViewStatementSelectP02 = new SelectSomeFieldsPredicate(Arrays.asList("e"));
        ExtractPredicate createViewStatementExtract02 = new KeywordExtractPredicate(Arrays.asList("g4","g5"), "key0", null);
        Statement createViewStatementSelect02 = new SelectExtractStatement("_sid0", createViewStatementSelectP02, createViewStatementExtract02, "o", null, null);
        Statement createViewStatementParameters02 = new CreateViewStatement("v2", createViewStatementSelect02);
        Assert.assertEquals((new TextQLParser(string2InputStream(createViewStatement02))).createViewStatement(), createViewStatementParameters02);
        
        String createViewStatement03 = " CREATE VIEW v2 AS EXTRACT KEYWORDMATCH([g4,g5], \"key0\", substring) FROM o ";
        ExtractPredicate createViewStatementExtract03 = new KeywordExtractPredicate(Arrays.asList("g4","g5"), "key0", "substring");
        Statement createViewStatementSelect03 = new SelectExtractStatement("_sid0", null, createViewStatementExtract03, "o", null, null);
        Statement createViewStatementParameters03 = new CreateViewStatement("v2", createViewStatementSelect03);
        Assert.assertEquals((new TextQLParser(string2InputStream(createViewStatement03))).createViewStatement(), createViewStatementParameters03);
        
        String createViewStatement04 = " CREATE VIEW v3 AS CREATE VIEW v4 AS SELECT * FROM a ";
        assertException(()->(new TextQLParser(string2InputStream(createViewStatement04))).createViewStatement(), ParseException.class);
        
        String createViewStatement05 = " CREATE VIEW v0 AS ";
        assertException(()->(new TextQLParser(string2InputStream(createViewStatement05))).createViewStatement(), ParseException.class);
        
        String createViewStatement06 = " CREATE VIEW v0 ";
        assertException(()->(new TextQLParser(string2InputStream(createViewStatement06))).createViewStatement(), ParseException.class);
        
        String createViewStatement08 = " CREATE v0 AS SELECT * FROM a ";
        assertException(()->(new TextQLParser(string2InputStream(createViewStatement08))).createViewStatement(), ParseException.class);
        
        String createViewStatement09 = " VIEW v0 AS SELECT * FROM a ";
        assertException(()->(new TextQLParser(string2InputStream(createViewStatement09))).createViewStatement(), ParseException.class);
    }    

    /**
     * Test if the execution of the given Callable object produces an expected Throwable.
     * @param callable the code to be executed
     * @param expectedThrowable the class of the expected Throwable that the callable should throw
     */ 
    private void assertException(Callable<Object> callable, Class<?> expectedThrowable){
        try{
            callable.call();//run the code
            Assert.fail("Callable did not trow a " + expectedThrowable.getName());//if the call didn't throw an exception that's an error
        }catch(Throwable thrown){
            //Check if got the right kind of exception
            if(!(thrown.getClass().equals(expectedThrowable))){
                Assert.fail("Callable has trown a " + thrown.getClass().getName() + " instead of " + expectedThrowable.getName());//not the right kind of exception
            }
        }
    }

    /**
     * Create an InputStream that contains an given String.
     * @param s the string to be available in the resulting InputStream
     * @return an InputStream containing the string s
     */ 
    private InputStream string2InputStream(String s){
        try {
            //create a piped input stream to write to and a piped output stream to return as result
            PipedOutputStream pos = new PipedOutputStream();
            PipedInputStream pis = new PipedInputStream(pos);
            //print the string to the stream
            PrintStream ppos = new PrintStream(pos);
            ppos.print(s);
            ppos.close();
            //return the generated InputStream
            return pis;
        } catch (IOException e) {
            //return null if an IOException is thrown
            return null;
        }
    }
    
}<|MERGE_RESOLUTION|>--- conflicted
+++ resolved
@@ -263,23 +263,13 @@
     @Test
     public void testStatement() throws ParseException {
         String SelectStatement00 = "SELECT * FROM a;";
-<<<<<<< HEAD
-        SelectPredicate SelectStatementSelect00 = new SelectAllPredicate();
+        SelectPredicate SelectStatementSelect00 = new SelectAllFieldsPredicate();
         Statement SelectStatementParameters00 = new SelectExtractStatement("_sid0", SelectStatementSelect00, null, "a", null, null);
         Assert.assertEquals((new TextQLParser(string2InputStream(SelectStatement00))).statement(), SelectStatementParameters00);
         
         String SelectStatement06 = "SELECT f8, fa, fc, df, ff FROM j;";
-        SelectPredicate SelectStatementSelect06 = new SelectFieldsPredicate(Arrays.asList("f8","fa","fc","df","ff"));
+        SelectPredicate SelectStatementSelect06 = new SelectSomeFieldsPredicate(Arrays.asList("f8","fa","fc","df","ff"));
         Statement SelectStatementParameters06 = new SelectExtractStatement("_sid0", SelectStatementSelect06, null, "j", null, null);
-=======
-        SelectPredicate SelectStatementSelect00 = new SelectAllFieldsPredicate();
-        Statement SelectStatementParameters00 = new SelectStatement("_sid0", SelectStatementSelect00, null, "a", null, null);
-        Assert.assertEquals((new TextQLParser(string2InputStream(SelectStatement00))).statement(), SelectStatementParameters00);
-        
-        String SelectStatement06 = "SELECT f8, fa, fc, df, ff FROM j;";
-        SelectPredicate SelectStatementSelect06 = new SelectSomeFieldsPredicate(Arrays.asList("f8","fa","fc","df","ff"));
-        Statement SelectStatementParameters06 = new SelectStatement("_sid0", SelectStatementSelect06, null, "j", null, null);
->>>>>>> aacac69b
         Assert.assertEquals((new TextQLParser(string2InputStream(SelectStatement06))).statement(), SelectStatementParameters06);
         
         String SelectStatement13 = "SELECT h, i, j EXTRACT KEYWORDMATCH([h6,h7,k8,k9], \"key5\") FROM q;";
@@ -299,24 +289,14 @@
         Assert.assertEquals((new TextQLParser(string2InputStream(SelectStatement21))).statement(), SelectStatementParameters21);
         
         String createViewStatement00 = " CREATE VIEW v0 AS SELECT * FROM a; ";
-<<<<<<< HEAD
-        SelectPredicate createViewStatementSelectP00 = new SelectAllPredicate();
+        SelectPredicate createViewStatementSelectP00 = new SelectAllFieldsPredicate();
         Statement createViewStatementSelect00 = new SelectExtractStatement("_sid0", createViewStatementSelectP00, null, "a", null, null);
-=======
-        SelectPredicate createViewStatementSelectP00 = new SelectAllFieldsPredicate();
-        Statement createViewStatementSelect00 = new SelectStatement("_sid0", createViewStatementSelectP00, null, "a", null, null);
->>>>>>> aacac69b
         Statement createViewStatementParameters00 = new CreateViewStatement("v0", createViewStatementSelect00);
         Assert.assertEquals((new TextQLParser(string2InputStream(createViewStatement00))).statement(), createViewStatementParameters00);
         
         String createViewStatement01 = " CREATE VIEW v1 AS SELECT f8, fa, fc, df, ff FROM j LIMIT 1 OFFSET 8; ";
-<<<<<<< HEAD
-        SelectPredicate createViewStatementSelectP01 = new SelectFieldsPredicate(Arrays.asList("f8","fa","fc","df","ff"));
+        SelectPredicate createViewStatementSelectP01 = new SelectSomeFieldsPredicate(Arrays.asList("f8","fa","fc","df","ff"));
         Statement createViewStatementSelect01 = new SelectExtractStatement("_sid0", createViewStatementSelectP01, null, "j", 1, 8);
-=======
-        SelectPredicate createViewStatementSelectP01 = new SelectSomeFieldsPredicate(Arrays.asList("f8","fa","fc","df","ff"));
-        Statement createViewStatementSelect01 = new SelectStatement("_sid0", createViewStatementSelectP01, null, "j", 1, 8);
->>>>>>> aacac69b
         Statement createViewStatementParameters01 = new CreateViewStatement("v1", createViewStatementSelect01);
         Assert.assertEquals((new TextQLParser(string2InputStream(createViewStatement01))).statement(), createViewStatementParameters01);
         
@@ -445,75 +425,39 @@
     @Test
     public void testSelectStatement() throws ParseException {
         String SelectStatement00 = "SELECT * FROM a";
-<<<<<<< HEAD
-        SelectPredicate SelectStatementSelect00 = new SelectAllPredicate();
+        SelectPredicate SelectStatementSelect00 = new SelectAllFieldsPredicate();
         Statement SelectStatementParameters00 = new SelectExtractStatement("_sid0", SelectStatementSelect00, null, "a", null, null);
         Assert.assertEquals((new TextQLParser(string2InputStream(SelectStatement00))).selectExtractStatement(), SelectStatementParameters00);
         
         String SelectStatement01 = "SELECT * FROM b LIMIT 5";
-        SelectPredicate SelectStatementSelect01 = new SelectAllPredicate();
+        SelectPredicate SelectStatementSelect01 = new SelectAllFieldsPredicate();
         Statement SelectStatementParameters01 = new SelectExtractStatement("_sid0", SelectStatementSelect01, null, "b", 5, null);
         Assert.assertEquals((new TextQLParser(string2InputStream(SelectStatement01))).selectExtractStatement(), SelectStatementParameters01);
         
         String SelectStatement02 = "SELECT * FROM c LIMIT 1 OFFSET 8";
-        SelectPredicate SelectStatementSelect02 = new SelectAllPredicate();
+        SelectPredicate SelectStatementSelect02 = new SelectAllFieldsPredicate();
         Statement SelectStatementParameters02 = new SelectExtractStatement("_sid0", SelectStatementSelect02, null, "c", 1, 8);
         Assert.assertEquals((new TextQLParser(string2InputStream(SelectStatement02))).selectExtractStatement(), SelectStatementParameters02);
         
         String SelectStatement03 = "SELECT * FROM d OFFSET 6";
-        SelectPredicate SelectStatementSelect03 = new SelectAllPredicate();
+        SelectPredicate SelectStatementSelect03 = new SelectAllFieldsPredicate();
         Statement SelectStatementParameters03 = new SelectExtractStatement("_sid0", SelectStatementSelect03, null, "d", null, 6);
         Assert.assertEquals((new TextQLParser(string2InputStream(SelectStatement03))).selectExtractStatement(), SelectStatementParameters03);
         
         String SelectStatement04 = "SELECT f1 FROM e";
-        SelectPredicate SelectStatementSelect04 = new SelectFieldsPredicate(Arrays.asList("f1"));
+        SelectPredicate SelectStatementSelect04 = new SelectSomeFieldsPredicate(Arrays.asList("f1"));
         Statement SelectStatementParameters04 = new SelectExtractStatement("_sid0", SelectStatementSelect04, null, "e", null, null);
         Assert.assertEquals((new TextQLParser(string2InputStream(SelectStatement04))).selectExtractStatement(), SelectStatementParameters04);
         
         String SelectStatement05 = "SELECT f1, f5 FROM i";
-        SelectPredicate SelectStatementSelect05 = new SelectFieldsPredicate(Arrays.asList("f1","f5"));
+        SelectPredicate SelectStatementSelect05 = new SelectSomeFieldsPredicate(Arrays.asList("f1","f5"));
         Statement SelectStatementParameters05 = new SelectExtractStatement("_sid0", SelectStatementSelect05, null, "i", null, null);
         Assert.assertEquals((new TextQLParser(string2InputStream(SelectStatement05))).selectExtractStatement(), SelectStatementParameters05);
         
         String SelectStatement06 = "SELECT f8, fa, fc, df, ff FROM j";
-        SelectPredicate SelectStatementSelect06 = new SelectFieldsPredicate(Arrays.asList("f8","fa","fc","df","ff"));
+        SelectPredicate SelectStatementSelect06 = new SelectSomeFieldsPredicate(Arrays.asList("f8","fa","fc","df","ff"));
         Statement SelectStatementParameters06 = new SelectExtractStatement("_sid0", SelectStatementSelect06, null, "j", null, null);
         Assert.assertEquals((new TextQLParser(string2InputStream(SelectStatement06))).selectExtractStatement(), SelectStatementParameters06);
-=======
-        SelectPredicate SelectStatementSelect00 = new SelectAllFieldsPredicate();
-        Statement SelectStatementParameters00 = new SelectStatement("_sid0", SelectStatementSelect00, null, "a", null, null);
-        Assert.assertEquals((new TextQLParser(string2InputStream(SelectStatement00))).selectStatement(), SelectStatementParameters00);
-        
-        String SelectStatement01 = "SELECT * FROM b LIMIT 5";
-        SelectPredicate SelectStatementSelect01 = new SelectAllFieldsPredicate();
-        Statement SelectStatementParameters01 = new SelectStatement("_sid0", SelectStatementSelect01, null, "b", 5, null);
-        Assert.assertEquals((new TextQLParser(string2InputStream(SelectStatement01))).selectStatement(), SelectStatementParameters01);
-        
-        String SelectStatement02 = "SELECT * FROM c LIMIT 1 OFFSET 8";
-        SelectPredicate SelectStatementSelect02 = new SelectAllFieldsPredicate();
-        Statement SelectStatementParameters02 = new SelectStatement("_sid0", SelectStatementSelect02, null, "c", 1, 8);
-        Assert.assertEquals((new TextQLParser(string2InputStream(SelectStatement02))).selectStatement(), SelectStatementParameters02);
-        
-        String SelectStatement03 = "SELECT * FROM d OFFSET 6";
-        SelectPredicate SelectStatementSelect03 = new SelectAllFieldsPredicate();
-        Statement SelectStatementParameters03 = new SelectStatement("_sid0", SelectStatementSelect03, null, "d", null, 6);
-        Assert.assertEquals((new TextQLParser(string2InputStream(SelectStatement03))).selectStatement(), SelectStatementParameters03);
-        
-        String SelectStatement04 = "SELECT f1 FROM e";
-        SelectPredicate SelectStatementSelect04 = new SelectSomeFieldsPredicate(Arrays.asList("f1"));
-        Statement SelectStatementParameters04 = new SelectStatement("_sid0", SelectStatementSelect04, null, "e", null, null);
-        Assert.assertEquals((new TextQLParser(string2InputStream(SelectStatement04))).selectStatement(), SelectStatementParameters04);
-        
-        String SelectStatement05 = "SELECT f1, f5 FROM i";
-        SelectPredicate SelectStatementSelect05 = new SelectSomeFieldsPredicate(Arrays.asList("f1","f5"));
-        Statement SelectStatementParameters05 = new SelectStatement("_sid0", SelectStatementSelect05, null, "i", null, null);
-        Assert.assertEquals((new TextQLParser(string2InputStream(SelectStatement05))).selectStatement(), SelectStatementParameters05);
-        
-        String SelectStatement06 = "SELECT f8, fa, fc, df, ff FROM j";
-        SelectPredicate SelectStatementSelect06 = new SelectSomeFieldsPredicate(Arrays.asList("f8","fa","fc","df","ff"));
-        Statement SelectStatementParameters06 = new SelectStatement("_sid0", SelectStatementSelect06, null, "j", null, null);
-        Assert.assertEquals((new TextQLParser(string2InputStream(SelectStatement06))).selectStatement(), SelectStatementParameters06);
->>>>>>> aacac69b
         
         String SelectStatement07 = "SELECT a EXTRACT KEYWORDMATCH(g0, \"key1\") FROM k";
         SelectPredicate SelectStatementSelect07 = new SelectSomeFieldsPredicate(Arrays.asList("a"));
@@ -697,24 +641,14 @@
     @Test
     public void testCreateViewStatement() throws ParseException {
         String createViewStatement00 = " CREATE VIEW v0 AS SELECT * FROM a ";
-<<<<<<< HEAD
-        SelectPredicate createViewStatementSelectP00 = new SelectAllPredicate();
+        SelectPredicate createViewStatementSelectP00 = new SelectAllFieldsPredicate();
         Statement createViewStatementSelect00 = new SelectExtractStatement("_sid0", createViewStatementSelectP00, null, "a", null, null);
-=======
-        SelectPredicate createViewStatementSelectP00 = new SelectAllFieldsPredicate();
-        Statement createViewStatementSelect00 = new SelectStatement("_sid0", createViewStatementSelectP00, null, "a", null, null);
->>>>>>> aacac69b
         Statement createViewStatementParameters00 = new CreateViewStatement("v0", createViewStatementSelect00);
         Assert.assertEquals((new TextQLParser(string2InputStream(createViewStatement00))).createViewStatement(), createViewStatementParameters00);
         
         String createViewStatement01 = " CREATE VIEW v1 AS SELECT f8, fa, fc, df, ff FROM j LIMIT 1 OFFSET 8 ";
-<<<<<<< HEAD
-        SelectPredicate createViewStatementSelectP01 =  new SelectFieldsPredicate(Arrays.asList("f8","fa","fc","df","ff"));
+        SelectPredicate createViewStatementSelectP01 =  new SelectSomeFieldsPredicate(Arrays.asList("f8","fa","fc","df","ff"));
         Statement createViewStatementSelect01 = new SelectExtractStatement("_sid0", createViewStatementSelectP01, null, "j", 1, 8);
-=======
-        SelectPredicate createViewStatementSelectP01 =  new SelectSomeFieldsPredicate(Arrays.asList("f8","fa","fc","df","ff"));
-        Statement createViewStatementSelect01 = new SelectStatement("_sid0", createViewStatementSelectP01, null, "j", 1, 8);
->>>>>>> aacac69b
         Statement createViewStatementParameters01 = new CreateViewStatement("v1", createViewStatementSelect01);
         Assert.assertEquals((new TextQLParser(string2InputStream(createViewStatement01))).createViewStatement(), createViewStatementParameters01);
         
