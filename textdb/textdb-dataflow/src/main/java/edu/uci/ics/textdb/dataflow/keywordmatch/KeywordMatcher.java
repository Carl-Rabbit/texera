--- conflicted
+++ resolved
@@ -21,48 +21,26 @@
 import edu.uci.ics.textdb.dataflow.common.AbstractSingleInputOperator;
 import edu.uci.ics.textdb.dataflow.common.KeywordPredicate;
 
-<<<<<<< HEAD
 public class KeywordMatcher extends AbstractSingleInputOperator {
-    
+
     private KeywordPredicate predicate;
-=======
-/**
- * @author prakul
- * @author Akshay
- * @author Zuozhi Wang
- *
- */
-public class KeywordMatcher implements IOperator {
-    private final KeywordPredicate predicate;
-    private IOperator inputOperator;
->>>>>>> 36e546bf
     private String query;
 
     private Schema inputSchema;
-<<<<<<< HEAD
-    
-=======
-    private Schema outputSchema;
-
-    private int cursor;
-    private int limit;
-    private int offset;
-
->>>>>>> 36e546bf
+
     public KeywordMatcher(KeywordPredicate predicate) {
         this.predicate = predicate;
         this.query = predicate.getQuery();
     }
 
     @Override
-<<<<<<< HEAD
     protected void setUp() {
         inputSchema = inputOperator.getOutputSchema();
         outputSchema = inputSchema;
-        if (! inputSchema.containsField(SchemaConstants.PAYLOAD)) {
+        if (!inputSchema.containsField(SchemaConstants.PAYLOAD)) {
             outputSchema = Utils.addAttributeToSchema(outputSchema, SchemaConstants.PAYLOAD_ATTRIBUTE);
         }
-        if (! inputSchema.containsField(SchemaConstants.SPAN_LIST)) {
+        if (!inputSchema.containsField(SchemaConstants.SPAN_LIST)) {
             outputSchema = Utils.addAttributeToSchema(outputSchema, SchemaConstants.SPAN_LIST_ATTRIBUTE);
         }
     }
@@ -70,142 +48,48 @@
     @Override
     protected ITuple computeMatchingResults(ITuple inputTuple) throws DataFlowException {
         ITuple resultTuple = null;
-        // There's an implicit assumption that, in open() method, PAYLOAD is checked before SPAN_LIST.
+        // There's an implicit assumption that, in open() method, PAYLOAD is
+        // checked before SPAN_LIST.
         // Therefore, PAYLOAD needs to be checked and added first
-        if (! inputSchema.containsField(SchemaConstants.PAYLOAD)) {
-            inputTuple = Utils.getSpanTuple(inputTuple.getFields(), 
-                    Utils.generatePayloadFromTuple(inputTuple, predicate.getLuceneAnalyzer()), 
-                    outputSchema);
-        }
-        if (! inputSchema.containsField(SchemaConstants.SPAN_LIST)) {
+        if (!inputSchema.containsField(SchemaConstants.PAYLOAD)) {
+            inputTuple = Utils.getSpanTuple(inputTuple.getFields(),
+                    Utils.generatePayloadFromTuple(inputTuple, predicate.getLuceneAnalyzer()), outputSchema);
+        }
+        if (!inputSchema.containsField(SchemaConstants.SPAN_LIST)) {
             inputTuple = Utils.getSpanTuple(inputTuple.getFields(), new ArrayList<Span>(), outputSchema);
         }
 
         if (this.predicate.getOperatorType() == DataConstants.KeywordMatchingType.CONJUNCTION_INDEXBASED) {
             resultTuple = computeConjunctionMatchingResult(inputTuple);
-=======
-    public void open() throws DataFlowException {
-        if (this.inputOperator == null) {
-            throw new DataFlowException(ErrorMessages.INPUT_OPERATOR_NOT_SPECIFIED);
-        }
-        try {
-            inputOperator.open();
-
-            inputSchema = inputOperator.getOutputSchema();
-            outputSchema = inputSchema;
-            if (!inputSchema.containsField(SchemaConstants.PAYLOAD)) {
-                outputSchema = Utils.addAttributeToSchema(outputSchema, SchemaConstants.PAYLOAD_ATTRIBUTE);
-            }
-            if (!inputSchema.containsField(SchemaConstants.SPAN_LIST)) {
-                outputSchema = Utils.addAttributeToSchema(outputSchema, SchemaConstants.SPAN_LIST_ATTRIBUTE);
-            }
-
-        } catch (Exception e) {
-            e.printStackTrace();
-            throw new DataFlowException(e.getMessage(), e);
-        }
-    }
-
-    /**
-     * @about Gets next matched tuple. Returns a new span tuple including the
-     *        span results. Performs a scan based search or an index based
-     *        search depending on the sourceOperator provided while initializing
-     *        KeywordPredicate. It scans documents returned by sourceOperator
-     *        for provided keywords/phrase (Depending on provided
-     *        KeywordOperatorType).
-     * 
-     *        See DataConstants.KeywordMatchingType for 3 types of keyword
-     *        matching.
-     */
-    @Override
-    public ITuple getNextTuple() throws DataFlowException {
-        try {
-            if (limit == 0 || cursor >= offset + limit - 1) {
-                return null;
-            }
-            ITuple sourceTuple;
-            ITuple resultTuple = null;
-            while ((sourceTuple = inputOperator.getNextTuple()) != null) {
-                // There's an implicit assumption that, in open() method,
-                // PAYLOAD is checked before SPAN_LIST.
-                // Therefore, PAYLOAD needs to be checked and added first
-                if (!inputSchema.containsField(SchemaConstants.PAYLOAD)) {
-                    sourceTuple = Utils.getSpanTuple(sourceTuple.getFields(),
-                            Utils.generatePayloadFromTuple(sourceTuple, predicate.getLuceneAnalyzer()), outputSchema);
-                }
-                if (!inputSchema.containsField(SchemaConstants.SPAN_LIST)) {
-                    sourceTuple = Utils.getSpanTuple(sourceTuple.getFields(), new ArrayList<Span>(), outputSchema);
-                }
-
-                if (this.predicate.getOperatorType() == DataConstants.KeywordMatchingType.CONJUNCTION_INDEXBASED) {
-                    resultTuple = computeConjunctionMatchingResult(sourceTuple);
-                }
-                if (this.predicate.getOperatorType() == DataConstants.KeywordMatchingType.PHRASE_INDEXBASED) {
-                    resultTuple = computePhraseMatchingResult(sourceTuple);
-                }
-                if (this.predicate.getOperatorType() == DataConstants.KeywordMatchingType.SUBSTRING_SCANBASED) {
-                    resultTuple = computeSubstringMatchingResult(sourceTuple);
-                }
-
-                if (resultTuple != null) {
-                    cursor++;
-                }
-                if (resultTuple != null && cursor >= offset) {
-                    break;
-                }
-            }
-            return resultTuple;
-
-        } catch (Exception e) {
-            e.printStackTrace();
-            throw new DataFlowException(e.getMessage(), e);
->>>>>>> 36e546bf
         }
         if (this.predicate.getOperatorType() == DataConstants.KeywordMatchingType.PHRASE_INDEXBASED) {
             resultTuple = computePhraseMatchingResult(inputTuple);
         }
         if (this.predicate.getOperatorType() == DataConstants.KeywordMatchingType.SUBSTRING_SCANBASED) {
             resultTuple = computeSubstringMatchingResult(inputTuple);
-        } 
+        }
         return resultTuple;
     }
 
     @Override
-    protected void cleanUp() {        
-    }
-<<<<<<< HEAD
-    
-    private ITuple computeConjunctionMatchingResult(ITuple sourceTuple) throws DataFlowException {      
-        List<Span> payload = (List<Span>) sourceTuple.getField(SchemaConstants.PAYLOAD).getValue(); 
-        List<Span> relevantSpans = filterRelevantSpans(payload);
-        List<Span> matchingResults = new ArrayList<>();
-        
-=======
+    protected void cleanUp() {
+    }
 
     private ITuple computeConjunctionMatchingResult(ITuple sourceTuple) throws DataFlowException {
         List<Span> payload = (List<Span>) sourceTuple.getField(SchemaConstants.PAYLOAD).getValue();
         List<Span> relevantSpans = filterRelevantSpans(payload);
         List<Span> matchingResults = new ArrayList<>();
 
->>>>>>> 36e546bf
         for (Attribute attribute : this.predicate.getAttributeList()) {
             String fieldName = attribute.getFieldName();
             FieldType fieldType = attribute.getFieldType();
             String fieldValue = sourceTuple.getField(fieldName).getValue().toString();
-<<<<<<< HEAD
-            
-=======
-
->>>>>>> 36e546bf
+
             // types other than TEXT and STRING: throw Exception for now
             if (fieldType != FieldType.STRING && fieldType != FieldType.TEXT) {
                 throw new DataFlowException("KeywordMatcher: Fields other than STRING and TEXT are not supported yet");
             }
-<<<<<<< HEAD
-            
-=======
-
->>>>>>> 36e546bf
+
             // for STRING type, the query should match the fieldValue completely
             if (fieldType == FieldType.STRING) {
                 if (fieldValue.equals(query)) {
@@ -213,15 +97,6 @@
                     matchingResults.add(span);
                 }
             }
-<<<<<<< HEAD
-            
-            // for TEXT type, every token in the query should be present in span list for this field
-            if (fieldType == FieldType.TEXT) {
-                List<Span> fieldSpanList = relevantSpans.stream()
-                        .filter(span -> span.getFieldName().equals(fieldName))
-                        .collect(Collectors.toList());
-                
-=======
 
             // for TEXT type, every token in the query should be present in span
             // list for this field
@@ -229,34 +104,20 @@
                 List<Span> fieldSpanList = relevantSpans.stream().filter(span -> span.getFieldName().equals(fieldName))
                         .collect(Collectors.toList());
 
->>>>>>> 36e546bf
                 if (isAllQueryTokensPresent(fieldSpanList, predicate.getQueryTokenSet())) {
                     matchingResults.addAll(fieldSpanList);
                 }
             }
-<<<<<<< HEAD
-            
-        }
-        
+
+        }
+
         if (matchingResults.isEmpty()) {
             return null;
         }
-        
+
         List<Span> spanList = (List<Span>) sourceTuple.getField(SchemaConstants.SPAN_LIST).getValue();
         spanList.addAll(matchingResults);
-        
-=======
-
-        }
-
-        if (matchingResults.isEmpty()) {
-            return null;
-        }
-
-        List<Span> spanList = (List<Span>) sourceTuple.getField(SchemaConstants.SPAN_LIST).getValue();
-        spanList.addAll(matchingResults);
-
->>>>>>> 36e546bf
+
         return sourceTuple;
     }
 
@@ -269,48 +130,18 @@
             String fieldName = attribute.getFieldName();
             FieldType fieldType = attribute.getFieldType();
             String fieldValue = sourceTuple.getField(fieldName).getValue().toString();
-<<<<<<< HEAD
-            
-=======
-
->>>>>>> 36e546bf
+
             // types other than TEXT and STRING: throw Exception for now
             if (fieldType != FieldType.STRING && fieldType != FieldType.TEXT) {
                 throw new DataFlowException("KeywordMatcher: Fields other than STRING and TEXT are not supported yet");
             }
-<<<<<<< HEAD
-            
-=======
-
->>>>>>> 36e546bf
+
             // for STRING type, the query should match the fieldValue completely
             if (fieldType == FieldType.STRING) {
                 if (fieldValue.equals(query)) {
                     matchingResults.add(new Span(fieldName, 0, query.length(), query, fieldValue));
                 }
             }
-<<<<<<< HEAD
-            
-            // for TEXT type, spans need to be reconstructed according to the phrase query
-            if (fieldType == FieldType.TEXT) {
-                List<Span> fieldSpanList = relevantSpans.stream()
-                        .filter(span -> span.getFieldName().equals(fieldName))
-                        .collect(Collectors.toList());
-                
-                if (! isAllQueryTokensPresent(fieldSpanList, predicate.getQueryTokenSet())) {
-                    // move on to next field if not all query tokens are present in the spans
-                    continue;
-                }
-                
-                // Sort current field's span list by token offset for later use
-                Collections.sort(fieldSpanList, (span1, span2) -> span1.getTokenOffset()-span2.getTokenOffset());
-                
-                List<String> queryTokenList = predicate.getQueryTokenList();
-                List<Integer> queryTokenOffset = new ArrayList<>();
-                List<String> queryTokensWithStopwords = predicate.getQueryTokensWithStopwords();
-                
-                for(int i = 0; i < queryTokensWithStopwords.size(); i++){
-=======
 
             // for TEXT type, spans need to be reconstructed according to the
             // phrase query
@@ -332,22 +163,15 @@
                 List<String> queryTokensWithStopwords = predicate.getQueryTokensWithStopwords();
 
                 for (int i = 0; i < queryTokensWithStopwords.size(); i++) {
->>>>>>> 36e546bf
                     if (queryTokenList.contains(queryTokensWithStopwords.get(i))) {
                         queryTokenOffset.add(i);
                     }
                 }
 
-<<<<<<< HEAD
-                int iter = 0; // maintains position of term being checked in spanForThisField list
-                while(iter < fieldSpanList.size()){
-                    if (iter > fieldSpanList.size()-queryTokenList.size()) {
-=======
                 int iter = 0; // maintains position of term being checked in
                               // spanForThisField list
                 while (iter < fieldSpanList.size()) {
                     if (iter > fieldSpanList.size() - queryTokenList.size()) {
->>>>>>> 36e546bf
                         break;
                     }
 
@@ -381,77 +205,44 @@
                     Span combinedSpan = new Span(fieldName, combinedSpanStartIndex, combinedSpanEndIndex, query,
                             fieldValue.substring(combinedSpanStartIndex, combinedSpanEndIndex));
                     matchingResults.add(combinedSpan);
-<<<<<<< HEAD
-                    iter = iter + queryTokenList.size();                       
-                }       
-            }   
-        }
-                
-=======
                     iter = iter + queryTokenList.size();
                 }
             }
         }
 
->>>>>>> 36e546bf
         if (matchingResults.isEmpty()) {
             return null;
         }
 
         List<Span> spanList = (List<Span>) sourceTuple.getField(SchemaConstants.SPAN_LIST).getValue();
         spanList.addAll(matchingResults);
-<<<<<<< HEAD
-        
-=======
-
->>>>>>> 36e546bf
+
         return sourceTuple;
     }
 
     private ITuple computeSubstringMatchingResult(ITuple sourceTuple) throws DataFlowException {
-<<<<<<< HEAD
-        List<Span> matchingResults = new ArrayList<>();       
-        
-=======
         List<Span> matchingResults = new ArrayList<>();
 
->>>>>>> 36e546bf
         for (Attribute attribute : this.predicate.getAttributeList()) {
             String fieldName = attribute.getFieldName();
             FieldType fieldType = attribute.getFieldType();
             String fieldValue = sourceTuple.getField(fieldName).getValue().toString();
-<<<<<<< HEAD
-            
-            
-=======
-
->>>>>>> 36e546bf
+
             // types other than TEXT and STRING: throw Exception for now
             if (fieldType != FieldType.STRING && fieldType != FieldType.TEXT) {
                 throw new DataFlowException("KeywordMatcher: Fields other than STRING and TEXT are not supported yet");
             }
-<<<<<<< HEAD
-            
-=======
-
->>>>>>> 36e546bf
+
             // for STRING type, the query should match the fieldValue completely
             if (fieldType == FieldType.STRING) {
                 if (fieldValue.equals(query)) {
                     matchingResults.add(new Span(fieldName, 0, query.length(), query, fieldValue));
                 }
             }
-<<<<<<< HEAD
-            
-            if (fieldType == FieldType.TEXT) {
-                String regex = query.toLowerCase();
-                Pattern pattern = Pattern.compile(regex, Pattern.CASE_INSENSITIVE); 
-=======
 
             if (fieldType == FieldType.TEXT) {
                 String regex = query.toLowerCase();
                 Pattern pattern = Pattern.compile(regex, Pattern.CASE_INSENSITIVE);
->>>>>>> 36e546bf
                 Matcher matcher = pattern.matcher(fieldValue.toLowerCase());
                 while (matcher.find()) {
                     int start = matcher.start();
@@ -460,32 +251,14 @@
                     matchingResults.add(new Span(fieldName, start, end, query, fieldValue.substring(start, end)));
                 }
             }
-<<<<<<< HEAD
-            
-=======
-
->>>>>>> 36e546bf
+
         }
         if (matchingResults.isEmpty()) {
             return null;
         }
-<<<<<<< HEAD
-    
+
         List<Span> spanList = (List<Span>) sourceTuple.getField(SchemaConstants.SPAN_LIST).getValue();
         spanList.addAll(matchingResults);
-        
-        return sourceTuple;
-    }
-    
-    private boolean isAllQueryTokensPresent(List<Span> fieldSpanList, Set<String> queryTokenSet) {
-        Set<String> fieldSpanKeys = fieldSpanList.stream()
-                .map(span -> span.getKey())
-                .collect(Collectors.toSet());
-        
-=======
-
-        List<Span> spanList = (List<Span>) sourceTuple.getField(SchemaConstants.SPAN_LIST).getValue();
-        spanList.addAll(matchingResults);
 
         return sourceTuple;
     }
@@ -493,7 +266,6 @@
     private boolean isAllQueryTokensPresent(List<Span> fieldSpanList, Set<String> queryTokenSet) {
         Set<String> fieldSpanKeys = fieldSpanList.stream().map(span -> span.getKey()).collect(Collectors.toSet());
 
->>>>>>> 36e546bf
         return fieldSpanKeys.equals(queryTokenSet);
     }
 
@@ -508,49 +280,5 @@
         }
         return relevantSpans;
     }
-<<<<<<< HEAD
-=======
-
-    @Override
-    public void close() throws DataFlowException {
-        try {
-            if (inputOperator != null) {
-                inputOperator.close();
-            }
-        } catch (Exception e) {
-            e.printStackTrace();
-            throw new DataFlowException(e.getMessage(), e);
-        }
-    }
-
-    public IOperator getInputOperator() {
-        return inputOperator;
-    }
-
-    public void setInputOperator(IOperator inputOperator) {
-        this.inputOperator = inputOperator;
-    }
-
-    @Override
-    public Schema getOutputSchema() {
-        return inputOperator.getOutputSchema();
-    }
-
-    public void setLimit(int limit) {
-        this.limit = limit;
-    }
-
-    public int getLimit() {
-        return limit;
-    }
-
-    public void setOffset(int offset) {
-        this.offset = offset;
-    }
-
-    public int getOffset() {
-        return offset;
-    }
->>>>>>> 36e546bf
 
 }