package edu.uci.ics.textdb.dataflow.keywordmatch;

import java.util.ArrayList;
import java.util.Collections;
import java.util.Iterator;
import java.util.List;
import java.util.Set;
import java.util.regex.Matcher;
import java.util.regex.Pattern;
import java.util.stream.Collectors;

import edu.uci.ics.textdb.api.common.Attribute;
import edu.uci.ics.textdb.api.common.FieldType;
import edu.uci.ics.textdb.api.common.IPredicate;
import edu.uci.ics.textdb.api.common.ITuple;
import edu.uci.ics.textdb.api.common.Schema;
import edu.uci.ics.textdb.api.dataflow.IOperator;
import edu.uci.ics.textdb.api.dataflow.ISourceOperator;
import edu.uci.ics.textdb.api.storage.IDataStore;
import edu.uci.ics.textdb.common.constants.DataConstants;
import edu.uci.ics.textdb.common.constants.SchemaConstants;
import edu.uci.ics.textdb.common.exception.DataFlowException;
import edu.uci.ics.textdb.common.exception.ErrorMessages;
import edu.uci.ics.textdb.common.field.Span;
import edu.uci.ics.textdb.common.utils.Utils;
import edu.uci.ics.textdb.dataflow.common.KeywordPredicate;
import edu.uci.ics.textdb.dataflow.source.IndexBasedSourceOperator;
import edu.uci.ics.textdb.storage.DataReaderPredicate;

/**
 *  @author prakul
 *  @author Akshay
 *  @author Zuozhi Wang
 *
 */
public class KeywordMatcher implements IOperator {
    private final KeywordPredicate predicate;
    private IOperator inputOperator;
    private String query;
<<<<<<< HEAD
    
    private Schema inputSchema;
    private Schema outputSchema;
    
=======
    private int cursor;
    private int limit;
    private int offset;

>>>>>>> f29d80c4
    public KeywordMatcher(IPredicate predicate) {
        this.cursor = -1;
        this.limit = Integer.MAX_VALUE;
        this.offset = 0;
        this.predicate = (KeywordPredicate)predicate;
        this.query = this.predicate.getQuery();
    }

    
    @Override
    public void open() throws DataFlowException {
    	if (this.inputOperator == null) {
    		throw new DataFlowException(ErrorMessages.INPUT_OPERATOR_NOT_SPECIFIED);
    	}
        try {
            inputOperator.open();
            inputOperator.open();
            inputSchema = inputOperator.getOutputSchema();
            
            if (! inputSchema.containsField(SchemaConstants.SPAN_LIST)) {
                outputSchema = Utils.createSpanSchema(inputSchema);
            } else {
                outputSchema = inputSchema;
            }

        } catch (Exception e) {
            e.printStackTrace();
            throw new DataFlowException(e.getMessage(), e);
        }
    }

    
    /**
     * @about Gets next matched tuple. Returns a new span tuple including the
     *        span results. Performs a scan based search or an index based search depending
     *        on the sourceOperator provided while initializing KeywordPredicate.
     *        It scans documents returned by sourceOperator for provided keywords/phrase (Depending on provided
     *        KeywordOperatorType).
     *        
     *        See DataConstants.KeywordMatchingType for 3 types of keyword matching.
     */
    @Override
    public ITuple getNextTuple() throws DataFlowException {
        try {
<<<<<<< HEAD
        	ITuple result = null;
        	do {
                ITuple sourceTuple = inputOperator.getNextTuple();
                if(sourceTuple == null) {
                    return null;
                }
                
                if (! inputSchema.containsField(SchemaConstants.SPAN_LIST)) {
                    sourceTuple = Utils.getSpanTuple(sourceTuple.getFields(), new ArrayList<Span>(), outputSchema);
                }
                
                if (this.predicate.getOperatorType() == DataConstants.KeywordMatchingType.CONJUNCTION_INDEXBASED) {
                	result = processConjunction(sourceTuple);
                }
                if (this.predicate.getOperatorType() == DataConstants.KeywordMatchingType.PHRASE_INDEXBASED) {
                	result = processPhrase(sourceTuple);
                }
                if (this.predicate.getOperatorType() == DataConstants.KeywordMatchingType.SUBSTRING_SCANBASED) {
                	result = processSubstring(sourceTuple);
                }
                
        	} while (result == null);

            return result;
=======
        	if (limit == 0 || cursor >= offset + limit - 1) {
        		return null;
        	}
        	ITuple sourceTuple;
        	ITuple resultTuple = null;
        	while ((sourceTuple = inputOperator.getNextTuple()) != null) {
	            if (this.predicate.getOperatorType() == DataConstants.KeywordMatchingType.CONJUNCTION_INDEXBASED) {
	            	resultTuple = computeConjunctionMatchResult(sourceTuple);
	            }
	            if (this.predicate.getOperatorType() == DataConstants.KeywordMatchingType.PHRASE_INDEXBASED) {
	            	resultTuple = computePhraseMatchResult(sourceTuple);
	            }
	            if (this.predicate.getOperatorType() == DataConstants.KeywordMatchingType.SUBSTRING_SCANBASED) {
	            	resultTuple = computeSubstringMatchResult(sourceTuple);
	            }              
            	if (resultTuple != null) {
            		cursor++;
            	}
            	if (cursor >= offset) {
            		break;
            	}
        	}
            return resultTuple;
>>>>>>> f29d80c4
            
        } catch (Exception e) {
            e.printStackTrace();
            throw new DataFlowException(e.getMessage(), e);
        }

    }
    
    
<<<<<<< HEAD
    private ITuple processConjunction(ITuple currentTuple) throws DataFlowException {    	
        List<Span> payload = (List<Span>) currentTuple.getField(SchemaConstants.SPAN_LIST).getValue(); 
        List<Span> relevantSpans = filterRelevantSpans(payload);
        List<Span> matchResults = new ArrayList<>();
=======
    public void setLimit(int limit) {
    	this.limit = limit;
    }
    
    
    public int getLimit() {
    	return this.limit;
    }
    
    
    public void setOffset(int offset) {
    	this.offset = offset;
    }
    
    
    public int getOffset() {
    	return this.offset;
    }
    
    
    private ITuple computeConjunctionMatchResult(ITuple sourceTuple) throws DataFlowException {
    	List<Span> spanList = (List<Span>) sourceTuple.getField(SchemaConstants.SPAN_LIST).getValue(); 
>>>>>>> f29d80c4
    	
    	for (Attribute attribute : this.predicate.getAttributeList()) {
    		String fieldName = attribute.getFieldName();
    		FieldType fieldType = attribute.getFieldType();
			String fieldValue = sourceTuple.getField(fieldName).getValue().toString();
			
    		// types other than TEXT and STRING: throw Exception for now
			if (fieldType != FieldType.STRING && fieldType != FieldType.TEXT) {
	    		throw new DataFlowException("KeywordMatcher: Fields other than STRING and TEXT are not supported yet");
			}
    		
			// for STRING type, the query should match the fieldValue completely
    		if (fieldType == FieldType.STRING) {
                if (fieldValue.equals(query)) {
                    Span span = new Span(fieldName, 0, query.length(), query, fieldValue);
                    matchResults.add(span);
                }
    		}
    		
    		// for TEXT type, every token in the query should be present in span list for this field
    		if (fieldType == FieldType.TEXT) {
        		List<Span> fieldSpanList = relevantSpans.stream()
        				.filter(span -> span.getFieldName().equals(fieldName))
        				.collect(Collectors.toList());
        		
        		if (isAllQueryTokensPresent(fieldSpanList, predicate.getQueryTokenSet())) {
        		    matchResults.addAll(fieldSpanList);
        		}
    		}
    		
    	}
    	
    	if (matchResults.isEmpty()) {
    		return null;
    	}
<<<<<<< HEAD
    	
        // temporarily delete all spans in payload to pass all test cases
        payload.clear();  // TODO: delete this line after DataReader's changes
    	
        List<Span> spanList = (List<Span>) currentTuple.getField(SchemaConstants.SPAN_LIST).getValue();
        spanList.addAll(matchResults);
        
    	return currentTuple;
    }
    
    
    private ITuple processPhrase(ITuple currentTuple) throws DataFlowException {
        List<Span> payload = (List<Span>) currentTuple.getField(SchemaConstants.SPAN_LIST).getValue(); 
        List<Span> relevantSpans = filterRelevantSpans(payload);
        List<Span> matchResults = new ArrayList<>();
        
=======
    	return sourceTuple;
    }
    
    
    private ITuple computePhraseMatchResult(ITuple sourceTuple) throws DataFlowException {
    	List<Span> spanList = (List<Span>) sourceTuple.getField(SchemaConstants.SPAN_LIST).getValue(); 
    	
>>>>>>> f29d80c4
    	for (Attribute attribute : this.predicate.getAttributeList()) {
    		String fieldName = attribute.getFieldName();
    		FieldType fieldType = attribute.getFieldType();
    		String fieldValue = sourceTuple.getField(fieldName).getValue().toString();
    		
    		// types other than TEXT and STRING: throw Exception for now
			if (fieldType != FieldType.STRING && fieldType != FieldType.TEXT) {
	    		throw new DataFlowException("KeywordMatcher: Fields other than STRING and TEXT are not supported yet");
			}
    		
			// for STRING type, the query should match the fieldValue completely
    		if (fieldType == FieldType.STRING) {
                if (fieldValue.equals(query)) {
                    matchResults.add(new Span(fieldName, 0, query.length(), query, fieldValue));
                }
    		}
    		
    		// for TEXT type, spans need to be reconstructed according to the phrase query
    		if (fieldType == FieldType.TEXT) {
        		List<Span> fieldSpanList = relevantSpans.stream()
        				.filter(span -> span.getFieldName().equals(fieldName))
        				.collect(Collectors.toList());
        		
        		if (! isAllQueryTokensPresent(fieldSpanList, predicate.getQueryTokenSet())) {
        			// move on to next field if not all query tokens are present in the spans
        			continue;
        		}
        		
            	// Sort current field's span list by token offset for later use
            	Collections.sort(fieldSpanList, (span1, span2) -> span1.getTokenOffset()-span2.getTokenOffset());
            	
            	List<String> queryTokenList = predicate.getQueryTokenList();
            	List<Integer> queryTokenOffset = new ArrayList<>();
            	List<String> queryTokensWithStopwords = predicate.getQueryTokensWithStopwords();
            	
                for(int i = 0; i < queryTokensWithStopwords.size(); i++){
                    if (queryTokenList.contains(queryTokensWithStopwords.get(i))) {
                        queryTokenOffset.add(i);
                    }
                }

                int iter = 0; // maintains position of term being checked in spanForThisField list
                while(iter < fieldSpanList.size()){
                    if (iter > fieldSpanList.size()-queryTokenList.size()) {
                    	break;
                    }
                    
                    // Verify if span in the spanForThisField correspond to our phrase query, ie relative position offsets should be similar
                    // and the value should be same.
                    boolean isMismatchInSpan=false;// flag to check if a mismatch in spans occurs
                    
                     // To check all the terms in query are verified
                    for(int i=0; i < queryTokenList.size()-1; i++) {
                        Span first = fieldSpanList.get(iter+i);
                        Span second = fieldSpanList.get(iter +i+ 1);
                        if (!(second.getTokenOffset() - first.getTokenOffset() == queryTokenOffset.get(i+1) - queryTokenOffset.get(i) &&
                                first.getValue().equalsIgnoreCase(queryTokenList.get(i)) && second.getValue().equalsIgnoreCase(queryTokenList.get(i+1)))) {
                            iter++;
                            isMismatchInSpan=true;
                            break;
                        }
                    }
                    
                    if(isMismatchInSpan) {
                        continue;
                    }

                    int combinedSpanStartIndex = fieldSpanList.get(iter).getStart();
                    int combinedSpanEndIndex = fieldSpanList.get(iter+queryTokenList.size()-1).getEnd();

                    Span combinedSpan = new Span(fieldName, combinedSpanStartIndex, combinedSpanEndIndex, query, fieldValue.substring(combinedSpanStartIndex, combinedSpanEndIndex));
                    matchResults.add(combinedSpan);
                    iter = iter + queryTokenList.size();                       
                }		
    		}	
    	}
    	    	
    	if (matchResults.isEmpty()) {
    		return null;
    	}
<<<<<<< HEAD
    	
        // temporarily delete all spans in payload to pass all test cases
        payload.clear();  // TODO: delete this line after DataReader's changes
    	
        List<Span> spanList = (List<Span>) currentTuple.getField(SchemaConstants.SPAN_LIST).getValue();
        spanList.addAll(matchResults);
    	
    	return currentTuple;
    }
    
    
    private ITuple processSubstring(ITuple currentTuple) throws DataFlowException {
        List<Span> matchResults = new ArrayList<>();
        
=======
    	return sourceTuple;
    }
    
    
    private ITuple computeSubstringMatchResult(ITuple sourceTuple) throws DataFlowException {
    	List<Span> spanList = (List<Span>) sourceTuple.getField(SchemaConstants.SPAN_LIST).getValue(); 
    	
>>>>>>> f29d80c4
		// remove all spans retuned by DataReader
    	
    	for (Attribute attribute : this.predicate.getAttributeList()) {
    		String fieldName = attribute.getFieldName();
    		FieldType fieldType = attribute.getFieldType();
    		String fieldValue = sourceTuple.getField(fieldName).getValue().toString();
    		
    		
    		// types other than TEXT and STRING: throw Exception for now
			if (fieldType != FieldType.STRING && fieldType != FieldType.TEXT) {
	    		throw new DataFlowException("KeywordMatcher: Fields other than STRING and TEXT are not supported yet");
			}
    		
			// for STRING type, the query should match the fieldValue completely
    		if (fieldType == FieldType.STRING) {
                if (fieldValue.equals(query)) {
                    matchResults.add(new Span(fieldName, 0, query.length(), query, fieldValue));
                }
    		}
    		
    		if (fieldType == FieldType.TEXT) {
    			String regex = query.toLowerCase();
    			Pattern pattern = Pattern.compile(regex, Pattern.CASE_INSENSITIVE); 
    			Matcher matcher = pattern.matcher(fieldValue.toLowerCase());
    			while (matcher.find()) {
    				int start = matcher.start();
    				int end = matcher.end();

    				matchResults.add(new Span(fieldName, start, end, query, fieldValue.substring(start, end)));
    			}
    		}
    		
    	}
    	if (matchResults.isEmpty()) {
    		return null;
    	}
<<<<<<< HEAD
    	
        List<Span> payload = (List<Span>) currentTuple.getField(SchemaConstants.SPAN_LIST).getValue();
        // temporarily delete all spans in payload to pass all test cases
    	payload.clear();  // TODO: delete this line after DataReader's changes
    	
        List<Span> spanList = (List<Span>) currentTuple.getField(SchemaConstants.SPAN_LIST).getValue();
        spanList.addAll(matchResults);
    	
    	return currentTuple;
=======
    	return sourceTuple;
>>>>>>> f29d80c4
    }
    
    
    private boolean isAllQueryTokensPresent(List<Span> fieldSpanList, Set<String> queryTokenSet) {
		Set<String> fieldSpanKeys = fieldSpanList.stream()
				.map(span -> span.getKey())
				.collect(Collectors.toSet());
		
		return fieldSpanKeys.equals(queryTokenSet);
    }
    
    private List<Span> filterRelevantSpans(List<Span> spanList) {
        List<Span> relevantSpans = new ArrayList<>();
        Iterator<Span> iterator = spanList.iterator();
        while (iterator.hasNext()) {
            Span span  = iterator.next();
            if (predicate.getQueryTokenSet().contains(span.getKey())) {
                relevantSpans.add(span);
            }
        }
        return relevantSpans;
    }
    

    @Override
    public void close() throws DataFlowException {
        try {
        	if (inputOperator != null) {
                inputOperator.close();
        	}
        } catch (Exception e) {
            e.printStackTrace();
            throw new DataFlowException(e.getMessage(), e);
        }
    }
    
    public IOperator getInputOperator() {
		return inputOperator;
	}

	public void setInputOperator(ISourceOperator inputOperator) {
		this.inputOperator = inputOperator;
	}


    @Override
    public Schema getOutputSchema() {
        return inputOperator.getOutputSchema();
    }

}<|MERGE_RESOLUTION|>--- conflicted
+++ resolved
@@ -37,17 +37,14 @@
     private final KeywordPredicate predicate;
     private IOperator inputOperator;
     private String query;
-<<<<<<< HEAD
     
     private Schema inputSchema;
     private Schema outputSchema;
     
-=======
     private int cursor;
     private int limit;
     private int offset;
 
->>>>>>> f29d80c4
     public KeywordMatcher(IPredicate predicate) {
         this.cursor = -1;
         this.limit = Integer.MAX_VALUE;
@@ -92,38 +89,16 @@
     @Override
     public ITuple getNextTuple() throws DataFlowException {
         try {
-<<<<<<< HEAD
-        	ITuple result = null;
-        	do {
-                ITuple sourceTuple = inputOperator.getNextTuple();
-                if(sourceTuple == null) {
-                    return null;
-                }
-                
-                if (! inputSchema.containsField(SchemaConstants.SPAN_LIST)) {
-                    sourceTuple = Utils.getSpanTuple(sourceTuple.getFields(), new ArrayList<Span>(), outputSchema);
-                }
-                
-                if (this.predicate.getOperatorType() == DataConstants.KeywordMatchingType.CONJUNCTION_INDEXBASED) {
-                	result = processConjunction(sourceTuple);
-                }
-                if (this.predicate.getOperatorType() == DataConstants.KeywordMatchingType.PHRASE_INDEXBASED) {
-                	result = processPhrase(sourceTuple);
-                }
-                if (this.predicate.getOperatorType() == DataConstants.KeywordMatchingType.SUBSTRING_SCANBASED) {
-                	result = processSubstring(sourceTuple);
-                }
-                
-        	} while (result == null);
-
-            return result;
-=======
         	if (limit == 0 || cursor >= offset + limit - 1) {
         		return null;
         	}
         	ITuple sourceTuple;
         	ITuple resultTuple = null;
         	while ((sourceTuple = inputOperator.getNextTuple()) != null) {
+                if (! inputSchema.containsField(SchemaConstants.SPAN_LIST)) {
+                    sourceTuple = Utils.getSpanTuple(sourceTuple.getFields(), new ArrayList<Span>(), outputSchema);
+                }
+
 	            if (this.predicate.getOperatorType() == DataConstants.KeywordMatchingType.CONJUNCTION_INDEXBASED) {
 	            	resultTuple = computeConjunctionMatchResult(sourceTuple);
 	            }
@@ -141,7 +116,6 @@
             	}
         	}
             return resultTuple;
->>>>>>> f29d80c4
             
         } catch (Exception e) {
             e.printStackTrace();
@@ -151,35 +125,10 @@
     }
     
     
-<<<<<<< HEAD
-    private ITuple processConjunction(ITuple currentTuple) throws DataFlowException {    	
-        List<Span> payload = (List<Span>) currentTuple.getField(SchemaConstants.SPAN_LIST).getValue(); 
+    private ITuple computeConjunctionMatchResult(ITuple sourceTuple) throws DataFlowException {    	
+        List<Span> payload = (List<Span>) sourceTuple.getField(SchemaConstants.SPAN_LIST).getValue(); 
         List<Span> relevantSpans = filterRelevantSpans(payload);
         List<Span> matchResults = new ArrayList<>();
-=======
-    public void setLimit(int limit) {
-    	this.limit = limit;
-    }
-    
-    
-    public int getLimit() {
-    	return this.limit;
-    }
-    
-    
-    public void setOffset(int offset) {
-    	this.offset = offset;
-    }
-    
-    
-    public int getOffset() {
-    	return this.offset;
-    }
-    
-    
-    private ITuple computeConjunctionMatchResult(ITuple sourceTuple) throws DataFlowException {
-    	List<Span> spanList = (List<Span>) sourceTuple.getField(SchemaConstants.SPAN_LIST).getValue(); 
->>>>>>> f29d80c4
     	
     	for (Attribute attribute : this.predicate.getAttributeList()) {
     		String fieldName = attribute.getFieldName();
@@ -215,32 +164,22 @@
     	if (matchResults.isEmpty()) {
     		return null;
     	}
-<<<<<<< HEAD
     	
         // temporarily delete all spans in payload to pass all test cases
         payload.clear();  // TODO: delete this line after DataReader's changes
     	
-        List<Span> spanList = (List<Span>) currentTuple.getField(SchemaConstants.SPAN_LIST).getValue();
+        List<Span> spanList = (List<Span>) sourceTuple.getField(SchemaConstants.SPAN_LIST).getValue();
         spanList.addAll(matchResults);
         
-    	return currentTuple;
-    }
-    
-    
-    private ITuple processPhrase(ITuple currentTuple) throws DataFlowException {
-        List<Span> payload = (List<Span>) currentTuple.getField(SchemaConstants.SPAN_LIST).getValue(); 
+    	return sourceTuple;
+    }
+    
+    
+    private ITuple computePhraseMatchResult(ITuple sourceTuple) throws DataFlowException {
+        List<Span> payload = (List<Span>) sourceTuple.getField(SchemaConstants.SPAN_LIST).getValue(); 
         List<Span> relevantSpans = filterRelevantSpans(payload);
         List<Span> matchResults = new ArrayList<>();
-        
-=======
-    	return sourceTuple;
-    }
-    
-    
-    private ITuple computePhraseMatchResult(ITuple sourceTuple) throws DataFlowException {
-    	List<Span> spanList = (List<Span>) sourceTuple.getField(SchemaConstants.SPAN_LIST).getValue(); 
-    	
->>>>>>> f29d80c4
+
     	for (Attribute attribute : this.predicate.getAttributeList()) {
     		String fieldName = attribute.getFieldName();
     		FieldType fieldType = attribute.getFieldType();
@@ -321,31 +260,19 @@
     	if (matchResults.isEmpty()) {
     		return null;
     	}
-<<<<<<< HEAD
     	
         // temporarily delete all spans in payload to pass all test cases
         payload.clear();  // TODO: delete this line after DataReader's changes
     	
-        List<Span> spanList = (List<Span>) currentTuple.getField(SchemaConstants.SPAN_LIST).getValue();
+        List<Span> spanList = (List<Span>) sourceTuple.getField(SchemaConstants.SPAN_LIST).getValue();
         spanList.addAll(matchResults);
     	
-    	return currentTuple;
-    }
-    
-    
-    private ITuple processSubstring(ITuple currentTuple) throws DataFlowException {
-        List<Span> matchResults = new ArrayList<>();
-        
-=======
     	return sourceTuple;
     }
     
     
     private ITuple computeSubstringMatchResult(ITuple sourceTuple) throws DataFlowException {
-    	List<Span> spanList = (List<Span>) sourceTuple.getField(SchemaConstants.SPAN_LIST).getValue(); 
-    	
->>>>>>> f29d80c4
-		// remove all spans retuned by DataReader
+        List<Span> matchResults = new ArrayList<>();       
     	
     	for (Attribute attribute : this.predicate.getAttributeList()) {
     		String fieldName = attribute.getFieldName();
@@ -381,19 +308,15 @@
     	if (matchResults.isEmpty()) {
     		return null;
     	}
-<<<<<<< HEAD
-    	
-        List<Span> payload = (List<Span>) currentTuple.getField(SchemaConstants.SPAN_LIST).getValue();
+    	
+        List<Span> payload = (List<Span>) sourceTuple.getField(SchemaConstants.SPAN_LIST).getValue();
         // temporarily delete all spans in payload to pass all test cases
     	payload.clear();  // TODO: delete this line after DataReader's changes
     	
-        List<Span> spanList = (List<Span>) currentTuple.getField(SchemaConstants.SPAN_LIST).getValue();
+        List<Span> spanList = (List<Span>) sourceTuple.getField(SchemaConstants.SPAN_LIST).getValue();
         spanList.addAll(matchResults);
     	
-    	return currentTuple;
-=======
     	return sourceTuple;
->>>>>>> f29d80c4
     }
     
     
