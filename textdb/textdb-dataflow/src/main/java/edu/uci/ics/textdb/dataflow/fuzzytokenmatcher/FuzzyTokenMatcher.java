--- conflicted
+++ resolved
@@ -35,18 +35,12 @@
     private int offset;
 
     public FuzzyTokenMatcher(IPredicate predicate) {
-<<<<<<< HEAD
         this.cursor = -1;
         this.limit = Integer.MAX_VALUE;
         this.offset = 0;
         this.predicate = (FuzzyTokenPredicate)predicate;
         DataReaderPredicate dataReaderPredicate = this.predicate.getDataReaderPredicate();
-        this.sourceOperator = new IndexBasedSourceOperator(dataReaderPredicate);
-=======
-    	this.predicate = (FuzzyTokenPredicate)predicate;
-    	DataReaderPredicate dataReaderPredicate = this.predicate.getDataReaderPredicate();
-    	this.inputOperator = new IndexBasedSourceOperator(dataReaderPredicate);
->>>>>>> f2db41fd
+        this.inputOperator = new IndexBasedSourceOperator(dataReaderPredicate);
     }
     
     @Override
@@ -68,13 +62,12 @@
     @Override
     public ITuple getNextTuple() throws DataFlowException {
 		try {
-<<<<<<< HEAD
 			if (cursor >= limit + offset - 1){
 				return null;
 			}
 			ITuple result = null;
 			while (true) {
-			    ITuple sourceTuple = sourceOperator.getNextTuple();
+			    ITuple sourceTuple = inputOperator.getNextTuple();
 			    if (sourceTuple == null) {
 			    	return null;
 			    }
@@ -87,40 +80,6 @@
 		    	}
 			}
 		    return result;
-=======
-		    ITuple sourceTuple = inputOperator.getNextTuple();
-		    if (sourceTuple == null || !this.predicate.getIsSpanInformationAdded())
-		        return sourceTuple;
-            
-		    int schemaIndex = sourceTuple.getSchema().getIndex(SchemaConstants.SPAN_LIST_ATTRIBUTE.getFieldName());
-		    List<Span> resultSpans =
-                    (List<Span>)sourceTuple.getField(schemaIndex).getValue();
-            
-		    /*The source operator returns spans even for those fields which did not satisfy the threshold criterion.
-		     *  So if two attributes A,B have 10 and 5 matching tokens, and we set threshold to 10,
-		     *  the number of spans returned is 15. So we need to filter those 5 spans for attribute B.
-		    */
-		    for(int attributeIndex = 0; attributeIndex < attributeList.size(); attributeIndex++) {
-		        String fieldName = attributeList.get(attributeIndex).getFieldName();
-		        IField field = sourceTuple.getField(fieldName);
-                
-		        if (field instanceof TextField) {         //Lucene defines Fuzzy Token Matching only for text fields.
-		            int tokensMatched = 0;
-		            List<Span> attributeSpans = new ArrayList<>();
-		            for (Span span : resultSpans) {
-		                if (span.getFieldName().equals(fieldName)) {
-		                    attributeSpans.add(span);
-		                    if (queryTokens.contains(span.getKey()))
-		                        tokensMatched++;
-		                }
-		            }
-		            if (tokensMatched < threshold) {
-		                resultSpans.removeAll(attributeSpans);
-		            }
-		        }
-		    }
-		    return sourceTuple;
->>>>>>> f2db41fd
 		} catch (Exception e) {
 		    e.printStackTrace();
 		    throw new DataFlowException(e.getMessage(), e);
