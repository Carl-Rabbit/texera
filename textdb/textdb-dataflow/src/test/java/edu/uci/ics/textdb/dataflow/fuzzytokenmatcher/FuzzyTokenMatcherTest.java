package edu.uci.ics.textdb.dataflow.fuzzytokenmatcher;

import java.text.SimpleDateFormat;
import java.util.ArrayList;
import java.util.List;

import org.apache.lucene.analysis.Analyzer;
import org.apache.lucene.analysis.standard.StandardAnalyzer;
import org.apache.lucene.queryparser.classic.ParseException;
import org.junit.After;
import org.junit.Assert;
import org.junit.Before;
import org.junit.Test;

import edu.uci.ics.textdb.api.common.Attribute;
import edu.uci.ics.textdb.api.common.IField;
import edu.uci.ics.textdb.api.common.IPredicate;
import edu.uci.ics.textdb.api.common.ITuple;
import edu.uci.ics.textdb.api.common.Schema;
import edu.uci.ics.textdb.api.storage.IDataWriter;
import edu.uci.ics.textdb.common.constants.DataConstants;
import edu.uci.ics.textdb.common.constants.SchemaConstants;
import edu.uci.ics.textdb.common.constants.TestConstants;
import edu.uci.ics.textdb.common.exception.DataFlowException;
import edu.uci.ics.textdb.common.field.DataTuple;
import edu.uci.ics.textdb.common.field.DateField;
import edu.uci.ics.textdb.common.field.DoubleField;
import edu.uci.ics.textdb.common.field.IntegerField;
import edu.uci.ics.textdb.common.field.ListField;
import edu.uci.ics.textdb.common.field.Span;
import edu.uci.ics.textdb.common.field.StringField;
import edu.uci.ics.textdb.common.field.TextField;
import edu.uci.ics.textdb.common.utils.Utils;
import edu.uci.ics.textdb.dataflow.common.FuzzyTokenPredicate;
import edu.uci.ics.textdb.dataflow.utils.TestUtils;
import edu.uci.ics.textdb.storage.DataStore;
import edu.uci.ics.textdb.storage.writer.DataWriter;

/**
 * @author Parag Saraogi
 *
 */

public class FuzzyTokenMatcherTest {

    private FuzzyTokenMatcher fuzzyTokenMatcher;
    private IDataWriter dataWriter;
    private DataStore dataStore;
    private Analyzer analyzer;

    @Before
    public void setUp() throws Exception {
        dataStore = new DataStore(DataConstants.INDEX_DIR, TestConstants.SCHEMA_PEOPLE);
        analyzer = new StandardAnalyzer();
        dataWriter = new DataWriter(dataStore, analyzer);
        dataWriter.clearData();
        dataWriter.writeData(TestConstants.getSamplePeopleTuples());
    }

    @After
    public void cleanUp() throws Exception {
        dataWriter.clearData();
    }

<<<<<<< HEAD
        return getQueryResults(query, threshold, attributeList, isSpanInformationAdded, Integer.MAX_VALUE, 0);
    }
    
    public List<ITuple> getQueryResults(String query,double threshold, ArrayList<Attribute> attributeList, boolean isSpanInformationAdded, int limit) throws DataFlowException, ParseException {

        return getQueryResults(query, threshold, attributeList, isSpanInformationAdded, limit, 0);
    }
    
    public List<ITuple> getQueryResults(String query,double threshold, ArrayList<Attribute> attributeList, boolean isSpanInformationAdded, int limit, int offset) throws DataFlowException, ParseException {

        FuzzyTokenPredicate predicate = new FuzzyTokenPredicate(query, dataStore, attributeList, analyzer, threshold, isSpanInformationAdded);
=======
    public List<ITuple> getQueryResults(String query, double threshold, ArrayList<Attribute> attributeList,
            boolean isSpanInformationAdded) throws DataFlowException, ParseException {

        FuzzyTokenPredicate predicate = new FuzzyTokenPredicate(query, dataStore, attributeList, analyzer, threshold,
                isSpanInformationAdded);
>>>>>>> 36e546bf
        fuzzyTokenMatcher = new FuzzyTokenMatcher(predicate);
        fuzzyTokenMatcher.open();
        fuzzyTokenMatcher.setLimit(limit);
        fuzzyTokenMatcher.setOffset(offset);
        
        List<ITuple> results = new ArrayList<>();
        ITuple nextTuple = null;
        while ((nextTuple = fuzzyTokenMatcher.getNextTuple()) != null) {
            results.add(nextTuple);
        }

        return results;
    }

    @Test
    public void TestFuzzyTokenMatcherWithNoResults() throws Exception {
        String query = "Twelve Angry Men Cafe";
        double threshold = 0.5; // The ratio of tokens that need to be matched
        boolean isSpanInformationAdded = false;
        ArrayList<Attribute> attributeList = new ArrayList<>();
        attributeList.add(TestConstants.DESCRIPTION_ATTR);
        List<ITuple> results = getQueryResults(query, threshold, attributeList, isSpanInformationAdded);
        Assert.assertEquals(0, results.size());
    }

    @Test
    public void TestFuzzyTokenMatcherWithThresholdVariation() throws Exception {
        String query = "Twelve Angry Men Cafe";
        double threshold = 0.25;
        boolean isSpanInformationAdded = false;
        ArrayList<Attribute> attributeList = new ArrayList<>();
        attributeList.add(TestConstants.DESCRIPTION_ATTR);

        Attribute[] schemaAttributes = TestConstants.ATTRIBUTES_PEOPLE;

        IField[] fields1 = { new StringField("bruce"), new StringField("john Lee"), new IntegerField(46),
                new DoubleField(5.50), new DateField(new SimpleDateFormat("MM-dd-yyyy").parse("01-14-1970")),
                new TextField("Tall Angry") };
        IField[] fields2 = { new StringField("brad lie angelina"), new StringField("pitt"), new IntegerField(44),
                new DoubleField(6.10), new DateField(new SimpleDateFormat("MM-dd-yyyy").parse("01-12-1972")),
                new TextField("White Angry") };
        IField[] fields3 = { new StringField("george lin lin"), new StringField("lin clooney"), new IntegerField(43),
                new DoubleField(6.06), new DateField(new SimpleDateFormat("MM-dd-yyyy").parse("01-13-1973")),
                new TextField("Lin Clooney is Short and lin clooney is Angry") };
<<<<<<< HEAD
        IField[] fields4 = { new StringField("Mary brown"), new StringField("Lake Forest"),
                new IntegerField(42), new DoubleField(5.99),
                new DateField(new SimpleDateFormat("MM-dd-yyyy").parse("01-13-1974")), new TextField("Short angry") };
        
=======

>>>>>>> 36e546bf
        ITuple tuple1 = new DataTuple(new Schema(schemaAttributes), fields1);
        ITuple tuple2 = new DataTuple(new Schema(schemaAttributes), fields2);
        ITuple tuple3 = new DataTuple(new Schema(schemaAttributes), fields3);
        ITuple tuple4 = new DataTuple(new Schema(schemaAttributes), fields4);
        List<ITuple> expectedResultList = new ArrayList<>();
        expectedResultList.add(tuple1);
        expectedResultList.add(tuple2);
        expectedResultList.add(tuple3);
<<<<<<< HEAD
        expectedResultList.add(tuple4);
        
=======

>>>>>>> 36e546bf
        List<ITuple> results = getQueryResults(query, threshold, attributeList, isSpanInformationAdded);
        boolean contains = TestUtils.containsAllResults(expectedResultList, results);
        Assert.assertTrue(contains);
    }

    @Test
    public void TestFuzzyTokenMatcherWithLargeTokens() throws Exception {
        String query = "Twelve Angry Men Came Cafe Have Coffee Eat Chocolate Burger Fries SandWidch Cool Food Drinks American drama film elements film noir adapted teleplay same name Reginald Rose Written Rose directed  Sidney Lumet trial film tells story jury made deliberate guilt acquittal defendant basis reasonable doubt United States verdict most criminal ";
        double threshold = 0.02;
        boolean isSpanInformationAdded = false;
        ArrayList<Attribute> attributeList = new ArrayList<>();
        attributeList.add(TestConstants.DESCRIPTION_ATTR);

        Attribute[] schemaAttributes = TestConstants.ATTRIBUTES_PEOPLE;

        IField[] fields1 = { new StringField("bruce"), new StringField("john Lee"), new IntegerField(46),
                new DoubleField(5.50), new DateField(new SimpleDateFormat("MM-dd-yyyy").parse("01-14-1970")),
                new TextField("Tall Angry") };
        IField[] fields2 = { new StringField("brad lie angelina"), new StringField("pitt"), new IntegerField(44),
                new DoubleField(6.10), new DateField(new SimpleDateFormat("MM-dd-yyyy").parse("01-12-1972")),
                new TextField("White Angry") };
        IField[] fields3 = { new StringField("george lin lin"), new StringField("lin clooney"), new IntegerField(43),
                new DoubleField(6.06), new DateField(new SimpleDateFormat("MM-dd-yyyy").parse("01-13-1973")),
                new TextField("Lin Clooney is Short and lin clooney is Angry") };
<<<<<<< HEAD
        IField[] fields4 = { new StringField("Mary brown"), new StringField("Lake Forest"),
                new IntegerField(42), new DoubleField(5.99),
                new DateField(new SimpleDateFormat("MM-dd-yyyy").parse("01-13-1974")), new TextField("Short angry") };
        
=======

>>>>>>> 36e546bf
        ITuple tuple1 = new DataTuple(new Schema(schemaAttributes), fields1);
        ITuple tuple2 = new DataTuple(new Schema(schemaAttributes), fields2);
        ITuple tuple3 = new DataTuple(new Schema(schemaAttributes), fields3);
        ITuple tuple4 = new DataTuple(new Schema(schemaAttributes), fields4);
        List<ITuple> expectedResultList = new ArrayList<>();
        expectedResultList.add(tuple1);
        expectedResultList.add(tuple2);
        expectedResultList.add(tuple3);
<<<<<<< HEAD
        expectedResultList.add(tuple4);
        
=======

>>>>>>> 36e546bf
        List<ITuple> results = getQueryResults(query, threshold, attributeList, isSpanInformationAdded);
        boolean contains = TestUtils.containsAllResults(expectedResultList, results);
        Assert.assertTrue(contains);
    }

    @Test
    public void TestFuzzyTokenMatcherForStringField() throws Exception {
        String query = "tom hanks";
        double threshold = 1; // The ratio of tokens that need to be matched
        boolean isSpanInformationAdded = false;
        ArrayList<Attribute> attributeList = new ArrayList<>();
        attributeList.add(TestConstants.FIRST_NAME_ATTR);
        List<ITuple> results = getQueryResults(query, threshold, attributeList, isSpanInformationAdded);
        List<ITuple> expectedResultList = new ArrayList<>();
        boolean contains = TestUtils.containsAllResults(expectedResultList, results);
        Assert.assertTrue(contains);
        Assert.assertEquals(0, results.size());
    }

    @Test
    public void TestFuzzyTokenMatcherWithoutSpan() throws Exception {
        String query = "Twelve Angry Men";
        double threshold = 0.5; // The ratio of tokens that need to be matched
        boolean isSpanInformationAdded = false;
        ArrayList<Attribute> attributeList = new ArrayList<>();
        attributeList.add(TestConstants.DESCRIPTION_ATTR);

        Attribute[] schemaAttributes = TestConstants.ATTRIBUTES_PEOPLE;

        IField[] fields1 = { new StringField("bruce"), new StringField("john Lee"), new IntegerField(46),
                new DoubleField(5.50), new DateField(new SimpleDateFormat("MM-dd-yyyy").parse("01-14-1970")),
                new TextField("Tall Angry") };
        IField[] fields2 = { new StringField("brad lie angelina"), new StringField("pitt"), new IntegerField(44),
                new DoubleField(6.10), new DateField(new SimpleDateFormat("MM-dd-yyyy").parse("01-12-1972")),
                new TextField("White Angry") };
        IField[] fields3 = { new StringField("george lin lin"), new StringField("lin clooney"), new IntegerField(43),
                new DoubleField(6.06), new DateField(new SimpleDateFormat("MM-dd-yyyy").parse("01-13-1973")),
                new TextField("Lin Clooney is Short and lin clooney is Angry") };
<<<<<<< HEAD
        IField[] fields4 = { new StringField("Mary brown"), new StringField("Lake Forest"),
                new IntegerField(42), new DoubleField(5.99),
                new DateField(new SimpleDateFormat("MM-dd-yyyy").parse("01-13-1974")), new TextField("Short angry") };
        
=======

>>>>>>> 36e546bf
        ITuple tuple1 = new DataTuple(new Schema(schemaAttributes), fields1);
        ITuple tuple2 = new DataTuple(new Schema(schemaAttributes), fields2);
        ITuple tuple3 = new DataTuple(new Schema(schemaAttributes), fields3);
        ITuple tuple4 = new DataTuple(new Schema(schemaAttributes), fields4);
        List<ITuple> expectedResultList = new ArrayList<>();
        expectedResultList.add(tuple1);
        expectedResultList.add(tuple2);
        expectedResultList.add(tuple3);
<<<<<<< HEAD
        expectedResultList.add(tuple4);
        
=======

>>>>>>> 36e546bf
        List<ITuple> results = getQueryResults(query, threshold, attributeList, isSpanInformationAdded);
        boolean contains = TestUtils.containsAllResults(expectedResultList, results);
        Assert.assertTrue(contains);
    }

    @Test
    public void TestFuzzyTokenMatcherWithSpan() throws Exception {
        String query = "Twelve Angry Men";
        double threshold = 0.5; // The ratio of tokens that need to be matched
        boolean isSpanInformationAdded = true;
        ArrayList<Attribute> attributeList = new ArrayList<>();
        attributeList.add(TestConstants.DESCRIPTION_ATTR);

        Attribute[] schemaAttributes = new Attribute[TestConstants.ATTRIBUTES_PEOPLE.length + 1];
        for (int count = 0; count < schemaAttributes.length - 1; count++) {
            schemaAttributes[count] = TestConstants.ATTRIBUTES_PEOPLE[count];
        }
        schemaAttributes[schemaAttributes.length - 1] = SchemaConstants.SPAN_LIST_ATTRIBUTE;

        List<Span> list = new ArrayList<>();
        Span span = new Span(TestConstants.DESCRIPTION, 5, 10, "angry", "Angry", 1);
        list.add(span);
        IField[] fields1 = { new StringField("bruce"), new StringField("john Lee"), new IntegerField(46),
                new DoubleField(5.50), new DateField(new SimpleDateFormat("MM-dd-yyyy").parse("01-14-1970")),
                new TextField("Tall Angry"), new ListField<>(list) };

        list = new ArrayList<>();
        span = new Span(TestConstants.DESCRIPTION, 6, 11, "angry", "Angry", 1);
        list.add(span);
        IField[] fields2 = { new StringField("brad lie angelina"), new StringField("pitt"), new IntegerField(44),
                new DoubleField(6.10), new DateField(new SimpleDateFormat("MM-dd-yyyy").parse("01-12-1972")),
                new TextField("White Angry"), new ListField<>(list) };

        list = new ArrayList<>();
        span = new Span(TestConstants.DESCRIPTION, 40, 45, "angry", "Angry", 8);
        list.add(span);
        IField[] fields3 = { new StringField("george lin lin"), new StringField("lin clooney"), new IntegerField(43),
                new DoubleField(6.06), new DateField(new SimpleDateFormat("MM-dd-yyyy").parse("01-13-1973")),
<<<<<<< HEAD
                new TextField("Lin Clooney is Short and lin clooney is Angry"), new ListField<>(list)};
        
        list = new ArrayList<>();
        span = new Span(TestConstants.DESCRIPTION, 6, 11, "angry", "angry", 1);
        list.add(span);
        IField[] fields4 = { new StringField("Mary brown"), new StringField("Lake Forest"),
                new IntegerField(42), new DoubleField(5.99),
                new DateField(new SimpleDateFormat("MM-dd-yyyy").parse("01-13-1974")), new TextField("Short angry"), new ListField<>(list)};
        
=======
                new TextField("Lin Clooney is Short and lin clooney is Angry"), new ListField<>(list) };

>>>>>>> 36e546bf
        ITuple tuple1 = new DataTuple(new Schema(schemaAttributes), fields1);
        ITuple tuple2 = new DataTuple(new Schema(schemaAttributes), fields2);
        ITuple tuple3 = new DataTuple(new Schema(schemaAttributes), fields3);
        ITuple tuple4 = new DataTuple(new Schema(schemaAttributes), fields4);
        List<ITuple> expectedResultList = new ArrayList<>();
        expectedResultList.add(tuple1);
        expectedResultList.add(tuple2);
        expectedResultList.add(tuple3);
<<<<<<< HEAD
        expectedResultList.add(tuple4);
        
        List<ITuple> results = Utils.removePayload(getQueryResults(query, threshold, attributeList, isSpanInformationAdded));
=======

        List<ITuple> results = getQueryResults(query, threshold, attributeList, isSpanInformationAdded);
>>>>>>> 36e546bf
        boolean contains = TestUtils.containsAllResults(expectedResultList, results);
        Assert.assertTrue(contains);
    }
    
    @Test
    public void TestFuzzyTokenMatcherWithLimit() throws Exception {
        String query = "Twelve Angry Men";
        double threshold = 0.5; 	//The ratio of tokens that need to be matched
        boolean isSpanInformationAdded = true;
        ArrayList<Attribute> attributeList = new ArrayList<>();
        attributeList.add(TestConstants.DESCRIPTION_ATTR);
        
        Attribute[] schemaAttributes = new Attribute[TestConstants.ATTRIBUTES_PEOPLE.length + 1];
        for(int count = 0; count < schemaAttributes.length - 1; count++) {
            schemaAttributes[count] = TestConstants.ATTRIBUTES_PEOPLE[count];
        }
        schemaAttributes[schemaAttributes.length - 1] = SchemaConstants.SPAN_LIST_ATTRIBUTE;
        
        List<Span> list = new ArrayList<>();
        Span span = new Span(TestConstants.DESCRIPTION, 5, 10, "angry", "Angry", 1);
        list.add(span);
        IField[] fields1 = { new StringField("bruce"), new StringField("john Lee"), new IntegerField(46),
                new DoubleField(5.50), new DateField(new SimpleDateFormat("MM-dd-yyyy").parse("01-14-1970")),
                new TextField("Tall Angry"), new ListField<>(list) };
        
        list = new ArrayList<>();
        span = new Span(TestConstants.DESCRIPTION, 6, 11, "angry", "Angry", 1);
        list.add(span);
        IField[] fields2 = { new StringField("brad lie angelina"), new StringField("pitt"), new IntegerField(44),
                new DoubleField(6.10), new DateField(new SimpleDateFormat("MM-dd-yyyy").parse("01-12-1972")),
                new TextField("White Angry"), new ListField<>(list) };
        
        list = new ArrayList<>();
        span = new Span(TestConstants.DESCRIPTION, 40, 45, "angry", "Angry", 8);
        list.add(span);
        IField[] fields3 = { new StringField("george lin lin"), new StringField("lin clooney"), new IntegerField(43),
                new DoubleField(6.06), new DateField(new SimpleDateFormat("MM-dd-yyyy").parse("01-13-1973")),
                new TextField("Lin Clooney is Short and lin clooney is Angry"), new ListField<>(list)};
        
        list = new ArrayList<>();
        span = new Span(TestConstants.DESCRIPTION, 6, 11, "angry", "angry", 1);
        list.add(span);
        IField[] fields4 = { new StringField("Mary brown"), new StringField("Lake Forest"),
                new IntegerField(42), new DoubleField(5.99),
                new DateField(new SimpleDateFormat("MM-dd-yyyy").parse("01-13-1974")), new TextField("Short angry"), new ListField<>(list)};
        
        ITuple tuple1 = new DataTuple(new Schema(schemaAttributes), fields1);
        ITuple tuple2 = new DataTuple(new Schema(schemaAttributes), fields2);
        ITuple tuple3 = new DataTuple(new Schema(schemaAttributes), fields3);
        ITuple tuple4 = new DataTuple(new Schema(schemaAttributes), fields4);
        List<ITuple> expectedResultList = new ArrayList<>();
        expectedResultList.add(tuple1);
        expectedResultList.add(tuple2);
        expectedResultList.add(tuple3);
        expectedResultList.add(tuple4);
        
        List<ITuple> results = Utils.removePayload(getQueryResults(query, threshold, attributeList, isSpanInformationAdded, 2));
        Assert.assertEquals(expectedResultList.size(), 4);
        Assert.assertEquals(results.size(), 2);
        Assert.assertTrue(expectedResultList.containsAll(results));
    }
    
    @Test
    public void TestFuzzyTokenMatcherWithLimitOffset() throws Exception {
        String query = "Twelve Angry Men";
        double threshold = 0.5; 	//The ratio of tokens that need to be matched
        boolean isSpanInformationAdded = true;
        ArrayList<Attribute> attributeList = new ArrayList<>();
        attributeList.add(TestConstants.DESCRIPTION_ATTR);
        
        Attribute[] schemaAttributes = new Attribute[TestConstants.ATTRIBUTES_PEOPLE.length + 1];
        for(int count = 0; count < schemaAttributes.length - 1; count++) {
            schemaAttributes[count] = TestConstants.ATTRIBUTES_PEOPLE[count];
        }
        schemaAttributes[schemaAttributes.length - 1] = SchemaConstants.SPAN_LIST_ATTRIBUTE;
        
        List<Span> list = new ArrayList<>();
        Span span = new Span(TestConstants.DESCRIPTION, 5, 10, "angry", "Angry", 1);
        list.add(span);
        IField[] fields1 = { new StringField("bruce"), new StringField("john Lee"), new IntegerField(46),
                new DoubleField(5.50), new DateField(new SimpleDateFormat("MM-dd-yyyy").parse("01-14-1970")),
                new TextField("Tall Angry"), new ListField<>(list) };
        
        list = new ArrayList<>();
        span = new Span(TestConstants.DESCRIPTION, 6, 11, "angry", "Angry", 1);
        list.add(span);
        IField[] fields2 = { new StringField("brad lie angelina"), new StringField("pitt"), new IntegerField(44),
                new DoubleField(6.10), new DateField(new SimpleDateFormat("MM-dd-yyyy").parse("01-12-1972")),
                new TextField("White Angry"), new ListField<>(list) };
        
        list = new ArrayList<>();
        span = new Span(TestConstants.DESCRIPTION, 40, 45, "angry", "Angry", 8);
        list.add(span);
        IField[] fields3 = { new StringField("george lin lin"), new StringField("lin clooney"), new IntegerField(43),
                new DoubleField(6.06), new DateField(new SimpleDateFormat("MM-dd-yyyy").parse("01-13-1973")),
                new TextField("Lin Clooney is Short and lin clooney is Angry"), new ListField<>(list)};
        
        list = new ArrayList<>();
        span = new Span(TestConstants.DESCRIPTION, 6, 11, "angry", "angry", 1);
        list.add(span);
        IField[] fields4 = { new StringField("Mary brown"), new StringField("Lake Forest"),
                new IntegerField(42), new DoubleField(5.99),
                new DateField(new SimpleDateFormat("MM-dd-yyyy").parse("01-13-1974")), new TextField("Short angry"), new ListField<>(list)};
        
        ITuple tuple1 = new DataTuple(new Schema(schemaAttributes), fields1);
        ITuple tuple2 = new DataTuple(new Schema(schemaAttributes), fields2);
        ITuple tuple3 = new DataTuple(new Schema(schemaAttributes), fields3);
        ITuple tuple4 = new DataTuple(new Schema(schemaAttributes), fields4);
        List<ITuple> expectedResultList = new ArrayList<>();
        expectedResultList.add(tuple1);
        expectedResultList.add(tuple2);
        expectedResultList.add(tuple3);
        expectedResultList.add(tuple4);
        
        List<ITuple> results = Utils.removePayload(getQueryResults(query, threshold, attributeList, isSpanInformationAdded, 2, 1));
        Assert.assertEquals(expectedResultList.size(), 4);
        Assert.assertEquals(results.size(), 2);
        Assert.assertTrue(expectedResultList.containsAll(results));
    }
}<|MERGE_RESOLUTION|>--- conflicted
+++ resolved
@@ -62,7 +62,7 @@
         dataWriter.clearData();
     }
 
-<<<<<<< HEAD
+    public List<ITuple> getQueryResults(String query, double threshold, ArrayList<Attribute> attributeList, boolean isSpanInformationAdded) throws DataFlowException, ParseException {
         return getQueryResults(query, threshold, attributeList, isSpanInformationAdded, Integer.MAX_VALUE, 0);
     }
     
@@ -74,13 +74,6 @@
     public List<ITuple> getQueryResults(String query,double threshold, ArrayList<Attribute> attributeList, boolean isSpanInformationAdded, int limit, int offset) throws DataFlowException, ParseException {
 
         FuzzyTokenPredicate predicate = new FuzzyTokenPredicate(query, dataStore, attributeList, analyzer, threshold, isSpanInformationAdded);
-=======
-    public List<ITuple> getQueryResults(String query, double threshold, ArrayList<Attribute> attributeList,
-            boolean isSpanInformationAdded) throws DataFlowException, ParseException {
-
-        FuzzyTokenPredicate predicate = new FuzzyTokenPredicate(query, dataStore, attributeList, analyzer, threshold,
-                isSpanInformationAdded);
->>>>>>> 36e546bf
         fuzzyTokenMatcher = new FuzzyTokenMatcher(predicate);
         fuzzyTokenMatcher.open();
         fuzzyTokenMatcher.setLimit(limit);
@@ -125,28 +118,20 @@
         IField[] fields3 = { new StringField("george lin lin"), new StringField("lin clooney"), new IntegerField(43),
                 new DoubleField(6.06), new DateField(new SimpleDateFormat("MM-dd-yyyy").parse("01-13-1973")),
                 new TextField("Lin Clooney is Short and lin clooney is Angry") };
-<<<<<<< HEAD
         IField[] fields4 = { new StringField("Mary brown"), new StringField("Lake Forest"),
                 new IntegerField(42), new DoubleField(5.99),
                 new DateField(new SimpleDateFormat("MM-dd-yyyy").parse("01-13-1974")), new TextField("Short angry") };
         
-=======
-
->>>>>>> 36e546bf
-        ITuple tuple1 = new DataTuple(new Schema(schemaAttributes), fields1);
-        ITuple tuple2 = new DataTuple(new Schema(schemaAttributes), fields2);
-        ITuple tuple3 = new DataTuple(new Schema(schemaAttributes), fields3);
-        ITuple tuple4 = new DataTuple(new Schema(schemaAttributes), fields4);
-        List<ITuple> expectedResultList = new ArrayList<>();
-        expectedResultList.add(tuple1);
-        expectedResultList.add(tuple2);
-        expectedResultList.add(tuple3);
-<<<<<<< HEAD
-        expectedResultList.add(tuple4);
-        
-=======
-
->>>>>>> 36e546bf
+        ITuple tuple1 = new DataTuple(new Schema(schemaAttributes), fields1);
+        ITuple tuple2 = new DataTuple(new Schema(schemaAttributes), fields2);
+        ITuple tuple3 = new DataTuple(new Schema(schemaAttributes), fields3);
+        ITuple tuple4 = new DataTuple(new Schema(schemaAttributes), fields4);
+        List<ITuple> expectedResultList = new ArrayList<>();
+        expectedResultList.add(tuple1);
+        expectedResultList.add(tuple2);
+        expectedResultList.add(tuple3);
+        expectedResultList.add(tuple4);
+        
         List<ITuple> results = getQueryResults(query, threshold, attributeList, isSpanInformationAdded);
         boolean contains = TestUtils.containsAllResults(expectedResultList, results);
         Assert.assertTrue(contains);
@@ -171,28 +156,20 @@
         IField[] fields3 = { new StringField("george lin lin"), new StringField("lin clooney"), new IntegerField(43),
                 new DoubleField(6.06), new DateField(new SimpleDateFormat("MM-dd-yyyy").parse("01-13-1973")),
                 new TextField("Lin Clooney is Short and lin clooney is Angry") };
-<<<<<<< HEAD
         IField[] fields4 = { new StringField("Mary brown"), new StringField("Lake Forest"),
                 new IntegerField(42), new DoubleField(5.99),
                 new DateField(new SimpleDateFormat("MM-dd-yyyy").parse("01-13-1974")), new TextField("Short angry") };
-        
-=======
-
->>>>>>> 36e546bf
-        ITuple tuple1 = new DataTuple(new Schema(schemaAttributes), fields1);
-        ITuple tuple2 = new DataTuple(new Schema(schemaAttributes), fields2);
-        ITuple tuple3 = new DataTuple(new Schema(schemaAttributes), fields3);
-        ITuple tuple4 = new DataTuple(new Schema(schemaAttributes), fields4);
-        List<ITuple> expectedResultList = new ArrayList<>();
-        expectedResultList.add(tuple1);
-        expectedResultList.add(tuple2);
-        expectedResultList.add(tuple3);
-<<<<<<< HEAD
-        expectedResultList.add(tuple4);
-        
-=======
-
->>>>>>> 36e546bf
+
+        ITuple tuple1 = new DataTuple(new Schema(schemaAttributes), fields1);
+        ITuple tuple2 = new DataTuple(new Schema(schemaAttributes), fields2);
+        ITuple tuple3 = new DataTuple(new Schema(schemaAttributes), fields3);
+        ITuple tuple4 = new DataTuple(new Schema(schemaAttributes), fields4);
+        List<ITuple> expectedResultList = new ArrayList<>();
+        expectedResultList.add(tuple1);
+        expectedResultList.add(tuple2);
+        expectedResultList.add(tuple3);
+        expectedResultList.add(tuple4);
+
         List<ITuple> results = getQueryResults(query, threshold, attributeList, isSpanInformationAdded);
         boolean contains = TestUtils.containsAllResults(expectedResultList, results);
         Assert.assertTrue(contains);
@@ -231,28 +208,19 @@
         IField[] fields3 = { new StringField("george lin lin"), new StringField("lin clooney"), new IntegerField(43),
                 new DoubleField(6.06), new DateField(new SimpleDateFormat("MM-dd-yyyy").parse("01-13-1973")),
                 new TextField("Lin Clooney is Short and lin clooney is Angry") };
-<<<<<<< HEAD
         IField[] fields4 = { new StringField("Mary brown"), new StringField("Lake Forest"),
                 new IntegerField(42), new DoubleField(5.99),
                 new DateField(new SimpleDateFormat("MM-dd-yyyy").parse("01-13-1974")), new TextField("Short angry") };
-        
-=======
-
->>>>>>> 36e546bf
-        ITuple tuple1 = new DataTuple(new Schema(schemaAttributes), fields1);
-        ITuple tuple2 = new DataTuple(new Schema(schemaAttributes), fields2);
-        ITuple tuple3 = new DataTuple(new Schema(schemaAttributes), fields3);
-        ITuple tuple4 = new DataTuple(new Schema(schemaAttributes), fields4);
-        List<ITuple> expectedResultList = new ArrayList<>();
-        expectedResultList.add(tuple1);
-        expectedResultList.add(tuple2);
-        expectedResultList.add(tuple3);
-<<<<<<< HEAD
-        expectedResultList.add(tuple4);
-        
-=======
-
->>>>>>> 36e546bf
+       
+        ITuple tuple1 = new DataTuple(new Schema(schemaAttributes), fields1);
+        ITuple tuple2 = new DataTuple(new Schema(schemaAttributes), fields2);
+        ITuple tuple3 = new DataTuple(new Schema(schemaAttributes), fields3);
+        ITuple tuple4 = new DataTuple(new Schema(schemaAttributes), fields4);
+        List<ITuple> expectedResultList = new ArrayList<>();
+        expectedResultList.add(tuple1);
+        expectedResultList.add(tuple2);
+        expectedResultList.add(tuple3);
+        expectedResultList.add(tuple4);
         List<ITuple> results = getQueryResults(query, threshold, attributeList, isSpanInformationAdded);
         boolean contains = TestUtils.containsAllResults(expectedResultList, results);
         Assert.assertTrue(contains);
@@ -291,7 +259,6 @@
         list.add(span);
         IField[] fields3 = { new StringField("george lin lin"), new StringField("lin clooney"), new IntegerField(43),
                 new DoubleField(6.06), new DateField(new SimpleDateFormat("MM-dd-yyyy").parse("01-13-1973")),
-<<<<<<< HEAD
                 new TextField("Lin Clooney is Short and lin clooney is Angry"), new ListField<>(list)};
         
         list = new ArrayList<>();
@@ -300,27 +267,18 @@
         IField[] fields4 = { new StringField("Mary brown"), new StringField("Lake Forest"),
                 new IntegerField(42), new DoubleField(5.99),
                 new DateField(new SimpleDateFormat("MM-dd-yyyy").parse("01-13-1974")), new TextField("Short angry"), new ListField<>(list)};
-        
-=======
-                new TextField("Lin Clooney is Short and lin clooney is Angry"), new ListField<>(list) };
-
->>>>>>> 36e546bf
-        ITuple tuple1 = new DataTuple(new Schema(schemaAttributes), fields1);
-        ITuple tuple2 = new DataTuple(new Schema(schemaAttributes), fields2);
-        ITuple tuple3 = new DataTuple(new Schema(schemaAttributes), fields3);
-        ITuple tuple4 = new DataTuple(new Schema(schemaAttributes), fields4);
-        List<ITuple> expectedResultList = new ArrayList<>();
-        expectedResultList.add(tuple1);
-        expectedResultList.add(tuple2);
-        expectedResultList.add(tuple3);
-<<<<<<< HEAD
+
+        ITuple tuple1 = new DataTuple(new Schema(schemaAttributes), fields1);
+        ITuple tuple2 = new DataTuple(new Schema(schemaAttributes), fields2);
+        ITuple tuple3 = new DataTuple(new Schema(schemaAttributes), fields3);
+        ITuple tuple4 = new DataTuple(new Schema(schemaAttributes), fields4);
+        List<ITuple> expectedResultList = new ArrayList<>();
+        expectedResultList.add(tuple1);
+        expectedResultList.add(tuple2);
+        expectedResultList.add(tuple3);
         expectedResultList.add(tuple4);
         
         List<ITuple> results = Utils.removePayload(getQueryResults(query, threshold, attributeList, isSpanInformationAdded));
-=======
-
-        List<ITuple> results = getQueryResults(query, threshold, attributeList, isSpanInformationAdded);
->>>>>>> 36e546bf
         boolean contains = TestUtils.containsAllResults(expectedResultList, results);
         Assert.assertTrue(contains);
     }
