package edu.uci.ics.texera.workflow.common.operators

import java.util.UUID

import com.fasterxml.jackson.annotation.JsonSubTypes.Type
import com.fasterxml.jackson.annotation.{JsonIgnore, JsonProperty, JsonSubTypes, JsonTypeInfo}
import edu.uci.ics.amber.engine.common.ambertag.OperatorIdentifier
import edu.uci.ics.amber.engine.operators.OpExecConfig
import edu.uci.ics.texera.workflow.common.metadata.{OperatorInfo, PropertyNameConstants}
import edu.uci.ics.texera.workflow.common.tuple.schema.Schema
import edu.uci.ics.texera.workflow.common.{ConstraintViolation, WorkflowContext}
import edu.uci.ics.texera.workflow.operators.aggregate.SpecializedAverageOpDesc
import edu.uci.ics.texera.workflow.operators.filter.SpecializedFilterOpDesc
import edu.uci.ics.texera.workflow.operators.limit.LimitOpDesc
import edu.uci.ics.texera.workflow.operators.linearregression.LinearRegressionOpDesc
import edu.uci.ics.texera.workflow.operators.localscan.LocalCsvFileScanOpDesc
import edu.uci.ics.texera.workflow.operators.pythonUDF.PythonUDFOpDesc
import edu.uci.ics.texera.workflow.operators.randomksampling.RandomKSamplingOpDesc
import edu.uci.ics.texera.workflow.operators.regex.RegexOpDesc
import edu.uci.ics.texera.workflow.operators.reservoirsampling.ReservoirSamplingOpDesc
import edu.uci.ics.texera.workflow.operators.sentiment.SentimentAnalysisOpDesc
import edu.uci.ics.texera.workflow.operators.sink.SimpleSinkOpDesc
import edu.uci.ics.texera.workflow.operators.union.UnionOpDesc
import edu.uci.ics.texera.workflow.operators.mysqlsource.MysqlSourceOpDesc
import edu.uci.ics.texera.workflow.operators.visualization.barChart.BarChartOpDesc
import edu.uci.ics.texera.workflow.operators.visualization.lineChart.LineChartOpDesc
import edu.uci.ics.texera.workflow.operators.visualization.linearRegressionChart.LinearRegressionChartOpDesc
import edu.uci.ics.texera.workflow.operators.visualization.pieChart.PieChartOpDesc
import edu.uci.ics.texera.workflow.operators.visualization.wordCloud.WordCloudOpDesc
import org.apache.commons.lang3.builder.{EqualsBuilder, HashCodeBuilder, ToStringBuilder}

@JsonTypeInfo(
  use = JsonTypeInfo.Id.NAME,
  include = JsonTypeInfo.As.PROPERTY,
  property = "operatorType"
)
@JsonSubTypes(
  Array(
    new Type(value = classOf[LocalCsvFileScanOpDesc], name = "LocalCsvFileScan"),
    new Type(value = classOf[SimpleSinkOpDesc], name = "SimpleSink"),
    new Type(value = classOf[RegexOpDesc], name = "Regex"),
    new Type(value = classOf[SpecializedFilterOpDesc], name = "Filter"),
    new Type(value = classOf[SentimentAnalysisOpDesc], name = "SentimentAnalysis"),
    new Type(value = classOf[SpecializedAverageOpDesc], name = "Aggregate"),
    new Type(value = classOf[LinearRegressionOpDesc], name = "LinearRegression"),
    new Type(value = classOf[LineChartOpDesc], name = "LineChart"),
    new Type(value = classOf[BarChartOpDesc], name = "BarChart"),
//    new Type(value = classOf[PieChartOpDesc], name = "PieChart"),
    new Type(value = classOf[WordCloudOpDesc], name = "WordCloud"),
<<<<<<< HEAD
    new Type(value = classOf[LinearRegressionChartOpDesc], name = "LinearRegressionChart"),
    new Type(value = classOf[LimitOpDesc], name = "Limit"),
    new Type(value = classOf[UnionOpDesc], name = "Union"),
//    new Type(value = classOf[PythonUDFOpDesc], name = "PythonUDF"),
//    new Type(value = classOf[MysqlSourceOpDesc], name = "MysqlSource"),
=======
    new Type(value = classOf[PythonUDFOpDesc], name = "PythonUDF"),
    new Type(value = classOf[MysqlSourceOpDesc], name = "MysqlSource"),
    new Type(value = classOf[RandomKSamplingOpDesc], name = "RandomKSampling"),
    new Type(value = classOf[ReservoirSamplingOpDesc], name = "ReservoirSampling")
>>>>>>> 9ab7ab25
  )
)
abstract class OperatorDescriptor extends Serializable {

  @JsonIgnore var context: WorkflowContext = _

  @JsonProperty(PropertyNameConstants.OPERATOR_ID)
  var operatorID: String = UUID.randomUUID.toString

  def operatorIdentifier: OperatorIdentifier =
    OperatorIdentifier.apply(this.context.workflowID, this.operatorID)

  def operatorExecutor: OpExecConfig

  def operatorInfo: OperatorInfo

  def getOutputSchema(schemas: Array[Schema]): Schema

  def validate(): Array[ConstraintViolation] = {
    Array()
  }

  override def hashCode: Int = HashCodeBuilder.reflectionHashCode(this)

  override def equals(that: Any): Boolean = EqualsBuilder.reflectionEquals(this, that)

  override def toString: String = ToStringBuilder.reflectionToString(this)

}<|MERGE_RESOLUTION|>--- conflicted
+++ resolved
@@ -45,20 +45,15 @@
     new Type(value = classOf[LinearRegressionOpDesc], name = "LinearRegression"),
     new Type(value = classOf[LineChartOpDesc], name = "LineChart"),
     new Type(value = classOf[BarChartOpDesc], name = "BarChart"),
-//    new Type(value = classOf[PieChartOpDesc], name = "PieChart"),
+    new Type(value = classOf[PieChartOpDesc], name = "PieChart"),
     new Type(value = classOf[WordCloudOpDesc], name = "WordCloud"),
-<<<<<<< HEAD
     new Type(value = classOf[LinearRegressionChartOpDesc], name = "LinearRegressionChart"),
     new Type(value = classOf[LimitOpDesc], name = "Limit"),
     new Type(value = classOf[UnionOpDesc], name = "Union"),
-//    new Type(value = classOf[PythonUDFOpDesc], name = "PythonUDF"),
-//    new Type(value = classOf[MysqlSourceOpDesc], name = "MysqlSource"),
-=======
     new Type(value = classOf[PythonUDFOpDesc], name = "PythonUDF"),
     new Type(value = classOf[MysqlSourceOpDesc], name = "MysqlSource"),
     new Type(value = classOf[RandomKSamplingOpDesc], name = "RandomKSampling"),
     new Type(value = classOf[ReservoirSamplingOpDesc], name = "ReservoirSampling")
->>>>>>> 9ab7ab25
   )
 )
 abstract class OperatorDescriptor extends Serializable {
