--- conflicted
+++ resolved
@@ -39,13 +39,8 @@
     new Type(value = classOf[RegexOpDesc], name = "Regex"),
     new Type(value = classOf[SpecializedFilterOpDesc], name = "Filter"),
     new Type(value = classOf[SentimentAnalysisOpDesc], name = "SentimentAnalysis"),
-<<<<<<< HEAD
-    new Type(value = classOf[AverageOpDesc], name = "Average"),
-//    new Type(value = classOf[TexeraPythonUDFOpDesc], name = "PythonUDF"),
     new Type(value = classOf[KeywordSearchOpDesc], name = "KeywordSearch"),
-=======
     new Type(value = classOf[SpecializedAverageOpDesc], name = "Aggregate"),
->>>>>>> 0882ece3
     new Type(value = classOf[LinearRegressionOpDesc], name = "LinearRegression"),
     new Type(value = classOf[LineChartOpDesc], name = "LineChart"),
     new Type(value = classOf[BarChartOpDesc], name = "BarChart"),
