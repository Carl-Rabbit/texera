--- conflicted
+++ resolved
@@ -90,8 +90,4 @@
 libraryDependencies += "org.apache.lucene" % "lucene-analyzers-smartcn" % "5.5.0"
 
 // https://mvnrepository.com/artifact/org.jooq/jooq
-<<<<<<< HEAD
-libraryDependencies += "org.jooq" % "jooq" % "3.14.4"
-=======
-libraryDependencies += "org.jooq" % "jooq" % "3.14.4"
->>>>>>> 0882ece3
+libraryDependencies += "org.jooq" % "jooq" % "3.14.4"