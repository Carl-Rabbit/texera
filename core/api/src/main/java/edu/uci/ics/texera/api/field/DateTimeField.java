package edu.uci.ics.texera.api.field;

import static com.google.common.base.Preconditions.checkNotNull;

import java.time.LocalDateTime;

import com.fasterxml.jackson.annotation.JsonCreator;
import com.fasterxml.jackson.annotation.JsonIgnore;
import com.fasterxml.jackson.annotation.JsonProperty;

import edu.uci.ics.texera.api.constants.JsonConstants;

public class DateTimeField implements IField {
    
    private LocalDateTime localDateTime;

    public DateTimeField(LocalDateTime localDateTime) {
<<<<<<< HEAD
        // checkNotNull(localDateTime);
        // allow null value
=======
>>>>>>> 0637b2af
        this.localDateTime = localDateTime;
    }

    @JsonCreator
    public DateTimeField(
            @JsonProperty(value = JsonConstants.FIELD_VALUE)
            String localDateTimeString) {
<<<<<<< HEAD
        // checkNotNull(localDateTimeString);
        // allow null value
=======
>>>>>>> 0637b2af
        if (localDateTimeString != null) {
            this.localDateTime = LocalDateTime.parse(localDateTimeString);
        } else {
            this.localDateTime = null;
        }
<<<<<<< HEAD
=======

>>>>>>> 0637b2af
    }

    @JsonProperty(value = JsonConstants.FIELD_VALUE)
    public String getDateTimeString() {
        return this.localDateTime.toString();
    }

    @JsonIgnore
    @Override
    public LocalDateTime getValue() {
        return this.localDateTime;
    }

    @Override
    public int hashCode() {
        final int prime = 31;
        int result = 1;
        result = prime * result + ((localDateTime == null) ? 0 : localDateTime.hashCode());
        return result;
    }

    @Override
    public boolean equals(Object obj) {
        if (this == obj)
            return true;
        if (obj == null)
            return false;
        if (getClass() != obj.getClass())
            return false;
        DateTimeField other = (DateTimeField) obj;
        if (localDateTime == null) {
            if (other.localDateTime != null)
                return false;
        } else if (!localDateTime.equals(other.localDateTime))
            return false;
        return true;
    }

    @Override
    public String toString() {
        return "DateTimeField [value=" + localDateTime.toString() + "]";
    }

}<|MERGE_RESOLUTION|>--- conflicted
+++ resolved
@@ -15,11 +15,6 @@
     private LocalDateTime localDateTime;
 
     public DateTimeField(LocalDateTime localDateTime) {
-<<<<<<< HEAD
-        // checkNotNull(localDateTime);
-        // allow null value
-=======
->>>>>>> 0637b2af
         this.localDateTime = localDateTime;
     }
 
@@ -27,20 +22,11 @@
     public DateTimeField(
             @JsonProperty(value = JsonConstants.FIELD_VALUE)
             String localDateTimeString) {
-<<<<<<< HEAD
-        // checkNotNull(localDateTimeString);
-        // allow null value
-=======
->>>>>>> 0637b2af
         if (localDateTimeString != null) {
             this.localDateTime = LocalDateTime.parse(localDateTimeString);
         } else {
             this.localDateTime = null;
         }
-<<<<<<< HEAD
-=======
-
->>>>>>> 0637b2af
     }
 
     @JsonProperty(value = JsonConstants.FIELD_VALUE)
