import { NgModule } from '@angular/core';
import { RouterModule, Routes } from '@angular/router';

import { WorkspaceComponent } from './workspace/component/workspace.component';

import { DashboardComponent } from './dashboard/component/dashboard.component';
import { SavedWorkflowSectionComponent
} from './dashboard/component/feature-container/saved-workflow-section/saved-workflow-section.component';
import { UserDictionarySectionComponent
} from './dashboard/component/feature-container/user-dictionary-section/user-dictionary-section.component';
import { UserFileSectionComponent } from './dashboard/component/feature-container/user-file-section/user-file-section.component';
import { environment } from '../environments/environment';

/*
*  This file defines the url path
*  The workflow workspace is set as default path
*/
const routes: Routes = [
  {
    path: '',
    component: WorkspaceComponent
<<<<<<< HEAD
  },
  {
    path: 'workflow/:id',
    component: WorkspaceComponent
  },
  {
    path: 'dashboard',
    component: DashboardComponent,
    children: [
      {
        path: 'savedworkflow',
        component: SavedWorkflowSectionComponent,
      },
      {
        path: 'userdictionary',
        component: UserDictionarySectionComponent
      },
      {
        path: 'userfile',
        component: UserFileSectionComponent
      }
    ]
  },
  {
    path: '**',
    redirectTo: ''
=======
>>>>>>> 164b0a70
  }
];


if (environment.userSystemEnabled) {

  /*
   *  The user dashboard is under path '/dashboard'
   *  The saved project is under path '/dashboard/savedworkflow'
   *  The user dictionary is under path '/dashboard/userdictionary'
  */

  routes.push(
    {
      path: 'dashboard',
      component: DashboardComponent,
      children: [
        {
          path: 'savedworkflow',
          component: SavedWorkflowSectionComponent,
        },
        {
          path: 'userdictionary',
          component: UserDictionarySectionComponent
        },
        {
          path: 'userfile',
          component: UserFileSectionComponent
        }
      ]
    });
}

// redirect all other paths to index.
routes.push({
  path: '**',
  redirectTo: ''
});

@NgModule({
  imports: [RouterModule.forRoot(routes)],
  exports: [RouterModule]
})
export class AppRoutingModule {
}<|MERGE_RESOLUTION|>--- conflicted
+++ resolved
@@ -19,35 +19,10 @@
   {
     path: '',
     component: WorkspaceComponent
-<<<<<<< HEAD
   },
   {
     path: 'workflow/:id',
     component: WorkspaceComponent
-  },
-  {
-    path: 'dashboard',
-    component: DashboardComponent,
-    children: [
-      {
-        path: 'savedworkflow',
-        component: SavedWorkflowSectionComponent,
-      },
-      {
-        path: 'userdictionary',
-        component: UserDictionarySectionComponent
-      },
-      {
-        path: 'userfile',
-        component: UserFileSectionComponent
-      }
-    ]
-  },
-  {
-    path: '**',
-    redirectTo: ''
-=======
->>>>>>> 164b0a70
   }
 ];
 
