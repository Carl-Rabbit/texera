.modal-body{
  word-wrap: break-word;
}


.file-upload-btn{
  background-color: #1dc739
}

.or-separator{
  font-family:Roboto, Arial, sans-serif;
}

.add-dictionary-container{
  margin-top:20px;
<<<<<<< HEAD
}
.add-dictionary-container > *{
  display: flex;
  flex-direction: column;
  column-fill: balance;
}

.modal-body {
  min-height: calc(100vh - 200px);
  max-height: calc(100vh - 200px);
  overflow: auto !important;
}

.drag-file-area {
  text-align: center;
  height: 200px;
  font-size: 2em;
  justify-content: center;
  flex-direction: column;
  display: flex;
  border-radius: 50px;
  border: dotted 5px lightblue;
  cursor: pointer;
  margin: 10px 0px;
}

.have-file-over {
  background:  lightgray;
}

.invalid-file {
  // margin-left:10px;
  padding-left:10px;
  color:orange;
}

.file-queue-item {
  display: flex;
  justify-content: space-between;
  border-bottom: 1px solid grey;
  margin-bottom: 5px;
}

.drag-file-container:last-child{
  border-bottom:none;
}

.delete-all-invalid-button{
  background: red;
}

.queue-delete-button{
  background-color:red;
  border-radius: 4px;
  width: 50px;
  cursor: pointer;
  -webkit-transition-duration: 0.2s;
  transition-duration: 0.2s;
}

.queue-delete-button:hover{
  color:white;
  // background-color: orangered;
}

.invalid-file-warning{
 color:orange;
}

=======
}

.add-dictionary-container > *{
  display: flex;
  flex-direction: column;
  column-fill: balance;
}

.modal-body {
  min-height: calc(100vh - 200px);
  max-height: calc(100vh - 200px);
  overflow: auto !important;
}

.drag-file-area {
  text-align: center;
  height: 200px;
  font-size: 2em;
  justify-content: center;
  flex-direction: column;
  display: flex;
  border-radius: 50px;
  border: dotted 5px lightblue;
  cursor: pointer;
  margin: 10px 0px;
}

.have-file-over {
  background:  lightgray;
}

.invalid-file {
  // margin-left:10px;
  padding-left:10px;
  color:orange;
}

.file-queue-item {
  display: flex;
  justify-content: space-between;
  border-bottom: 1px solid grey;
  margin-bottom: 5px;
}

.drag-file-container:last-child{
  border-bottom:none;
}

.delete-all-invalid-button{
  background: red;
}

.queue-delete-button{
  background-color:red;
  border-radius: 4px;
  width: 50px;
  cursor: pointer;
  -webkit-transition-duration: 0.2s;
  transition-duration: 0.2s;
}

.queue-delete-button:hover{
  color:white;
  // background-color: orangered;
}

.invalid-file-warning{
 color:orange;
}

>>>>>>> 47bbe91a
.bottom-size{
  width:60px;
}

#hide input[type=file] {
  display:none;
  margin:10px;
}

#hide input[type=file] + label {
  display:inline-block;
  margin:20px;
  padding: 4px 32px;
  background-color: #FFFFFF;
  border:solid 1px #666F77;
  border-radius: 6px;
  color:#666F77;
}

#hide input[type=file]:active + label {
  background-image: none;
  background-color:#2D6C7A;
  color:#FFFFFF;
}<|MERGE_RESOLUTION|>--- conflicted
+++ resolved
@@ -13,7 +13,6 @@
 
 .add-dictionary-container{
   margin-top:20px;
-<<<<<<< HEAD
 }
 .add-dictionary-container > *{
   display: flex;
@@ -83,78 +82,6 @@
  color:orange;
 }
 
-=======
-}
-
-.add-dictionary-container > *{
-  display: flex;
-  flex-direction: column;
-  column-fill: balance;
-}
-
-.modal-body {
-  min-height: calc(100vh - 200px);
-  max-height: calc(100vh - 200px);
-  overflow: auto !important;
-}
-
-.drag-file-area {
-  text-align: center;
-  height: 200px;
-  font-size: 2em;
-  justify-content: center;
-  flex-direction: column;
-  display: flex;
-  border-radius: 50px;
-  border: dotted 5px lightblue;
-  cursor: pointer;
-  margin: 10px 0px;
-}
-
-.have-file-over {
-  background:  lightgray;
-}
-
-.invalid-file {
-  // margin-left:10px;
-  padding-left:10px;
-  color:orange;
-}
-
-.file-queue-item {
-  display: flex;
-  justify-content: space-between;
-  border-bottom: 1px solid grey;
-  margin-bottom: 5px;
-}
-
-.drag-file-container:last-child{
-  border-bottom:none;
-}
-
-.delete-all-invalid-button{
-  background: red;
-}
-
-.queue-delete-button{
-  background-color:red;
-  border-radius: 4px;
-  width: 50px;
-  cursor: pointer;
-  -webkit-transition-duration: 0.2s;
-  transition-duration: 0.2s;
-}
-
-.queue-delete-button:hover{
-  color:white;
-  // background-color: orangered;
-}
-
-.invalid-file-warning{
- color:orange;
-}
-
->>>>>>> 47bbe91a
 .bottom-size{
   width:60px;
 }
