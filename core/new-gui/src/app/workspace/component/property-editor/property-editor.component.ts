import { OperatorSchema } from './../../types/operator-schema.interface';
import { OperatorPredicate } from '../../types/workflow-common.interface';
import { WorkflowActionService } from './../../service/workflow-graph/model/workflow-action.service';
import { DynamicSchemaService } from '../../service/dynamic-schema/dynamic-schema.service';
import { Component } from '@angular/core';

import { Subject } from 'rxjs/Subject';
import { Observable } from 'rxjs/Observable';
import '../../../common/rxjs-operators';

// all lodash import should follow this parttern
// import `functionName` from `lodash-es/functionName`
// to import only the function that we use
import cloneDeep from 'lodash-es/cloneDeep';
import isEqual from 'lodash-es/isEqual';

<<<<<<< HEAD
export interface IndexableObject extends Readonly<{
  [key: string]: object | string | boolean | symbol | number | Array<object>;
}> { }
=======
import { JSONSchema4 } from 'json-schema';
import { IndexableObject } from '../../types/result-table.interface';

>>>>>>> b39d1d7e

/**
 * PropertyEditorComponent is the panel that allows user to edit operator properties.
 *
 * Property Editor uses JSON Schema to automatically generate the form from the JSON Schema of an operator.
 * For example, the JSON Schema of Sentiment Analysis could be:
 *  'properties': {
 *    'attribute': { 'type': 'string' },
 *    'resultAttribute': { 'type': 'string' }
 *  }
 * The automatically generated form will show two input boxes, one titled 'attribute' and one titled 'resultAttribute'.
 * More examples of the operator JSON schema can be found in `mock-operator-metadata.data.ts`
 * More about JSON Schema: Understading JSON Schema - https://spacetelescope.github.io/understanding-json-schema/
 *
 * OperatorMetadataService will fetch metadata about the operators, which includes the JSON Schema, from the backend.
 *
 * We use library `angular2-json-schema-form` to generate form from json schema
 * https://github.com/dschnelldavis/angular2-json-schema-form
 *
 * For more details of comparing different libraries, and the problems of the current library,
 *  see `json-schema-library.md`
 *
 * @author Zuozhi Wang
 */
@Component({
  selector: 'texera-property-editor',
  templateUrl: './property-editor.component.html',
  styleUrls: ['./property-editor.component.scss'],
})
export class PropertyEditorComponent {

  // debounce time for form input in miliseconds
  //  please set this to multiples of 10 to make writing tests easy
  public static formInputDebounceTime: number = 150;

  // the operatorID corresponds to the property editor's current operator
  public currentOperatorID: string | undefined;

  // a *copy* of the operator property as the initial input to the json schema form
  // see details of why making a copy below at where the copy is made
  public currentOperatorInitialData: object | undefined;

  // the operator schemas of the current operator
  public currentOperatorSchema: OperatorSchema | undefined;
  public advancedOperatorSchema: OperatorSchema | undefined;

  // used in HTML template to control if the form is displayed
  public displayForm: boolean = false;

  // the form layout passed to angular json schema library to hide *submit* button
  public formLayout: object = PropertyEditorComponent.generateFormLayout();

  // the source event stream of form change triggered by library at each user input
  public sourceFormChangeEventStream = new Subject<object>();

  // the output form change event stream after debouce time and filtering out values
  public outputFormChangeEventStream = this.createOutputFormChangeEventStream(this.sourceFormChangeEventStream);

  // the current operator schema list, used to find the operator schema of current operator
  public operatorSchemaList: ReadonlyArray<OperatorSchema> = [];

  // the variables used for showing/hiding advanced options
  public showAdvanced: boolean = false;
  public hasAdvanced: boolean = false;
  public advancedClick: boolean = false;

   // the map of property description (key = property name, value = property description)
  public propertyDescription: Map<String, String> = new Map();

   // boolean to display the property description button
  public hasPropertyDescription: boolean = false;

  // the operator data need to be stored if the Json Schema changes, else the currently modified changes will be lost
  public cachedFormData: object = {};

  constructor(
    private workflowActionService: WorkflowActionService,
    private autocompleteService: DynamicSchemaService
  ) {
    // subscribe to operator schema information (with source tables names added to source operators' table name properties)
    // this.autocompleteService.getSourceTableAddedOperatorMetadataObservable().subscribe(
    //   metadata => { this.operatorSchemaList = metadata.operators; }
    // );

    // listen to the autocomplete event, remove invalid properties, and update the schema displayed on the form
    this.handleOperatorSchemaChange();

    // when the operator's property is updated via program instead of user updating the json schema form,
    //  this observable will be responsible in handling these events.
    this.handleOperatorPropertyChange();

    // handle the form change event on the user interface to actually set the operator property
    this.handleOnFormChange();

    // handle highlight / unhighlight event to show / hide the property editor form
    this.handleHighlightEvents();

  }

  /**
   *hide the advancedOptions field
  */

  /**
   * This method handles the advanced button actions, including hiding the advanced properties
   *  and showing the advanced properties when they are originally hidden.
   */
  public handlePropertyAdvancedToggle(): void {
    if (this.currentOperatorID === undefined) {
      throw new Error('operator undefined when hiding the advanced properties');
    }

    this.advancedClick = true;
    this.showAdvanced = !this.showAdvanced;
    this.workflowActionService.setOperatorAdvanceStatus(this.currentOperatorID, this.showAdvanced);
    this.currentOperatorSchema = this.showAdvanced ? this.advancedOperatorSchema :
       this.hideAdvancedSchema(this.currentOperatorSchema);

    if (this.cachedFormData !== undefined) {
      this.currentOperatorInitialData = this.cachedFormData;
    }
  }

  /**
   * Callback function provided to the Angular Json Schema Form library,
   *  whenever the form data is changed, this function is called.
   * It only serves as a bridge from a callback function to RxJS Observable
   * @param formData
   */
  public onFormChanges(formData: object): void {
    this.sourceFormChangeEventStream.next(formData);
  }

  /**
   * Hides the form and clears all the data of the current the property editor
   */
  public clearPropertyEditor(): void {
    // set displayForm to false in the very beginning
    // hide the view first and then make everything null
    this.displayForm = false;
    this.showAdvanced = false;
    this.currentOperatorID = undefined;
    this.currentOperatorInitialData = undefined;
    this.currentOperatorSchema = undefined;
    this.advancedOperatorSchema = undefined;
    this.cachedFormData = undefined;
  }

  /**
   * This method is responsible for hiding the advanced properties of the json schema
   *  by generating a new schmea with advanced options hidden by default.
   *
   * @param operator
   */
  public hideAdvancedSchema(operatorSchema: OperatorSchema | undefined): OperatorSchema {
    if (! operatorSchema) {
      throw new Error('Parameter operator schema is undefined');
    }
    if (! this.currentOperatorSchema) {
      throw new Error('Current operator schema is undefined');
    }

    this.advancedOperatorSchema = cloneDeep(this.currentOperatorSchema);
    const advancedOptionsList = this.currentOperatorSchema.additionalMetadata.advancedOptions;

    // if there is no advanced option, return the original schema
    if (!advancedOptionsList) { return this.currentOperatorSchema; }

    // make a deep clone of the operator schema and change its properties
    const currentSchema = operatorSchema.jsonSchema;
    let currentSchemaProperties = currentSchema.properties;
    const currentSchemaRequired = cloneDeep(currentSchema.required);
    advancedOptionsList.forEach(
      advancedOption => {
        if (currentSchemaProperties && advancedOption in currentSchemaProperties) {
          const { [advancedOption] : [], ...newProperties} = currentSchemaProperties;
          currentSchemaProperties = newProperties;
        }

        if (currentSchemaRequired && currentSchemaRequired.includes(advancedOption)) {
          const index = currentSchemaRequired.indexOf(advancedOption);
          if (index !== -1) {
            currentSchemaRequired.splice(index, 1);
          }
        }
      }
    );

    // construct a new json schema that hides the advanced properties
    let modifiedJsonSchema: JSONSchema4 = {
      ...currentSchema,
      properties: currentSchemaProperties
    };

    // add required field if it is not undefined
    if (currentSchemaRequired !== undefined) {
      modifiedJsonSchema = {
        ...modifiedJsonSchema,
        required: currentSchemaRequired
      };
    }

    // construct a new operator schema based on the new json schema
    const newOperatorSchema: OperatorSchema = {
      ...operatorSchema,
      jsonSchema: modifiedJsonSchema
    };

    return newOperatorSchema;
  }

  /**
   * Changes the property editor to use the new operator data.
   * Sets all the data needed by the json schema form and displays the form.
   * @param operator
   */
  public changePropertyEditor(operator: OperatorPredicate | undefined): void {
    if (!operator) {
      throw new Error(`change property editor: operator is undefined`);
    }
    // set displayForm to false first to hide the view while constructing data
    this.displayForm = false;

    // set the operator data needed
    this.currentOperatorID = operator.operatorID;
    this.currentOperatorSchema = this.autocompleteService.getDynamicSchema(this.currentOperatorID);

    // handle generating schemas for advanced / hidden options
    this.handleUpdateAdvancedSchema(operator);

    // handler to show operator detail description button or not
    this.handleOperatorPropertyDescription(this.currentOperatorSchema);

    /**
     * Make a deep copy of the initial property data object.
     * It's important to make a deep copy. If it's a reference to the operator's property object,
     *  form change event -> property object change -> input to form change -> form change event
     *  although the it falls into an infinite loop of tirggering events.
     * Making a copy prevents that property object change triggers the input to the form changes.
     *
     * Although currently other methods also prevent this to happen, it's still good to explicitly make a copy.
     *  - now the operator property object is immutable, meaning a new property object is construct to replace the old one,
     *      instead of directly mutating the same object reference
     *  - now the formChange event handler checks if the new formData is equal to the current operator data,
     *      which prevents the
     */
    this.currentOperatorInitialData = cloneDeep(operator.operatorProperties);
    // when operator in the property editor changes, the cachedFormData should also be changed
    this.cachedFormData = this.currentOperatorInitialData;
    // set displayForm to true in the end - first initialize all the data then show the view
    this.displayForm = true;
  }

  /**
   * Handles the highlight / unhighlight events.
   * On highlight -> display the form of the highlighted operator
   * On unhighlight -> hides the form
   */
  public handleHighlightEvents() {
    this.workflowActionService.getJointGraphWrapper().getJointCellHighlightStream()
      .filter(value => value.operatorID !== this.currentOperatorID)
      .map(value => this.workflowActionService.getTexeraGraph().getOperator(value.operatorID))
      .subscribe(
        operator => this.changePropertyEditor(operator)
      );

    this.workflowActionService.getJointGraphWrapper().getJointCellUnhighlightStream()
      .filter(value => value.operatorID === this.currentOperatorID)
      .subscribe(() => this.clearPropertyEditor());
  }

  /**
   * Handles the form change event stream observable,
   *  which corresponds to every event the json schema form library emits.
   *
   * Applies rules that transform the event stream to trigger resonably and less frequently ,
   *  such as debounce time and distince condition.
   *
   * Then modifies the operator property to use the new form data.
   */
  public createOutputFormChangeEventStream(originalSourceFormChangeEvent: Observable<object>): Observable<object> {

    return originalSourceFormChangeEvent
      // set a debounce time to avoid events triggering too often
      //  and to circumvent a bug of the library - each action triggers event twice
      .debounceTime(PropertyEditorComponent.formInputDebounceTime)
      // don't emit the event until the data is changed
      .distinctUntilChanged()
      // don't emit the event if form data is same with current actual data
      // also check for other unlikely circumstances (see below)
      .filter(formData => {
        // check if the current operator ID still exists
        // the user could un-select this operator during debounce time
        if (!this.currentOperatorID) {
          return false;
        }
        // if the event is caused by toggling the advanced button, then dont trigger anything
        if (this.advancedClick) {
          // set the boolean toggle back to false
          this.advancedClick = false;
          return false;
        }

        // check if the operator still exists
        // the operator could've been deleted during deboucne time
        const operator = this.workflowActionService.getTexeraGraph().getOperator(this.currentOperatorID);
        if (!operator) {
          return false;
        }
        // don't emit event if the form data is equal to actual current property
        // this is to circumvent the library's behavior
        // when the form is initialized, the change event is triggered for the inital data
        // however, the operator property is not changed and shouldn't emit this event
        if (isEqual(formData, operator.operatorProperties)) {
          return false;
        }
<<<<<<< HEAD
=======

>>>>>>> b39d1d7e
        // this checks whether formData and cachedFormData will have the same appearance when rendered in the form
        if (this.secondCheckPropertyEqual(formData as IndexableObject, this.cachedFormData as IndexableObject)) {
          return false;
        }
<<<<<<< HEAD
=======

>>>>>>> b39d1d7e
        return true;
      })
      // share() because the original observable is a hot observable
      .share();

  }

  /**
   * This method handles the schema change event from autocomplete. It will get the new schema
   *  propagated from autocomplete and check if the operators' properties that users input
   *  previously are still valid. If invalid, it will remove these fields and triggered an event so
   *  that the user interface will be updated through handleOperatorPropertyChange() method.
   *
   * If the operator that experiences schema changed is the same as the operator that is currently
   *  displaying on the property panel, this handler will update the current operator schema
   *  to the new schema.
   */
  private handleOperatorSchemaChange(): void {
    this.autocompleteService.getOperatorDynamicSchemaChangedStream().subscribe(
      event => {
        if (event.operatorID === this.currentOperatorID) {
          this.currentOperatorSchema = this.autocompleteService.getDynamicSchema(this.currentOperatorID);
          const operator = this.workflowActionService.getTexeraGraph().getOperator(event.operatorID);
          if (! operator) {
            throw new Error(`operator ${event.operatorID} does not exist`);
          }
          this.handleUpdateAdvancedSchema(operator);
        }
      }
    );
  }

  /**
   * This function is a handler for displaying property description option on the property panel
   *
   * The if-else block will prevent undeclared property description to be displayed on the UI
   *
   * @param currentOperatorSchema
   */
  private handleOperatorPropertyDescription(currentOperatorSchema: OperatorSchema): void {
    if (currentOperatorSchema.additionalMetadata.propertyDescription !== undefined) {
      this.propertyDescription = new Map(Object.entries(currentOperatorSchema.additionalMetadata.propertyDescription));
      this.hasPropertyDescription = true;
    } else {
      this.propertyDescription = new Map();
      this.hasPropertyDescription = false;
    }
  }

  /**
   * This method will be responsible for getting the advanced option status from the current operator
   *  showing on property panel.
   *
   * In addition, this will generate regular / advanced json schema for the current operator.
   *
   * @param operator current operator predicate
   */
  private handleUpdateAdvancedSchema(operator: OperatorPredicate): void {
    if (!this.currentOperatorSchema) {
      throw new Error(`operator schema for operator type ${operator.operatorType} doesn't exist`);
    }

    this.showAdvanced = operator.showAdvanced;

    // only show the button if the operator has advanced options
    if (this.currentOperatorSchema.additionalMetadata.advancedOptions) {
      this.hasAdvanced = this.currentOperatorSchema.additionalMetadata.advancedOptions.length === 0 ? false : true;
    }

    if (!this.showAdvanced) {
      this.currentOperatorSchema = this.hideAdvancedSchema(this.currentOperatorSchema);
    }
  }

  /**
   * This method captures the change in operator's property via program instead of user updating the
   *  json schema form in the user interface.
   *
   * For instance, when the input doesn't matching the new json schema and the UI needs to remove the
   *  invalid fields, this form will capture those events.
   */
  private handleOperatorPropertyChange(): void {
    this.workflowActionService.getTexeraGraph().getOperatorPropertyChangeStream()
      .filter(operatorChanged => operatorChanged.operator.operatorID === this.currentOperatorID)
      .filter(operatorChanged => !isEqual(this.cachedFormData, operatorChanged.operator.operatorProperties))
      .subscribe(operatorChanged => {
        this.currentOperatorInitialData = cloneDeep(operatorChanged.operator.operatorProperties);
<<<<<<< HEAD
        this.cachedFormData = this.currentOperatorInitialData;
=======
        // need to use spread operator to keep the advanced options in the new operator properties do not contain them
        this.cachedFormData = {...this.cachedFormData, ...this.currentOperatorInitialData};
>>>>>>> b39d1d7e
      });
  }


  /**
   * This method is serve as the second check to determine if the form data is equal to the
   *  cached form data that might be changed by system instead of user changing in property panel.
   *
   * This method handles the edge case where isEqual() thinks an empty array does not equal to undefined
   *  in the form properties. For instance, in isEqual(), if
   *
   *  formData = {attributes: Array(0) or []}
   *  cachedFormData = {}
   *
   * isEqual() will return false, while both of these look the same when it is rendered in the property panel.
   *
   * This method is mainly for checking whether 2 properties will have the same appearance when it is rendered
   *  in the JsonSchemaForm.
   *
   * @param property1 property from the current form
   * @param property2 property from the current cached form
   */
  private secondCheckPropertyEqual(property1: IndexableObject, property2: IndexableObject): boolean {
    let isPropertiesEqual = true;

    const propertyOneKeys = Object.keys(property1);
    const propertyTwoKeys = Object.keys(property2);

    // keys exist in both properties
    const keyIntersections = propertyOneKeys.filter(key => propertyTwoKeys.includes(key));

    // check whether the values with these keys are equal
    keyIntersections.forEach(key => {
      if (!isEqual(property1[key], property2[key])) {
        isPropertiesEqual = false;
      }
    });

    if (!isPropertiesEqual) { return isPropertiesEqual; }

    // difference between properties
    const keysDifference = propertyOneKeys
      .filter(key => !propertyTwoKeys.includes(key))
      .concat(propertyTwoKeys.filter(key => !propertyOneKeys.includes(key)));

    /**
     * This part will check all the key-value pairs existing only in one
     *  of the 2 properties. If the value is list and the length is not 0,
     *  it means 2 properties are different. If length = 0 for an Array,
     *  it will be the same as having undefined. This property holds same
     *  for object type. If the key-value pair is not an object or array,
     *  it means it is a regular data type and set isPropertiesEqual to false
     *  immediately.
     */
    keysDifference.forEach(key => {
      const value1 = property1[key];
      const value2 = property2[key];
      if (value1) {
        if (Array.isArray(value1)) {
          if (value1.length !== 0) { isPropertiesEqual = false; }
        } else if (typeof value1 === 'object') {
          if (Object.keys(value1).length !== 0) { isPropertiesEqual = false; }
        } else { isPropertiesEqual = false; }
      } else {
        if (Array.isArray(value2)) {
          if (value2.length !== 0) { isPropertiesEqual = false; }
        } else if (typeof value2 === 'object') {
          if (Object.keys(value2).length !== 0) { isPropertiesEqual = false; }
        } else { isPropertiesEqual = false; }
      }
    });

    return isPropertiesEqual;
  }

  /**
   * This method handles the form change event and set the operator property
   *  in the texera graph.
   */
  private handleOnFormChange(): void {
    this.outputFormChangeEventStream
      .subscribe(formData => {
        // set the operator property to be the new form data
      if (this.currentOperatorID) {

        // need to use spread operator to keep the advanced options in the new operator properties do not contain them
        this.cachedFormData = {...this.currentOperatorInitialData, ...formData};
        this.workflowActionService.setOperatorProperty(this.currentOperatorID, formData);
      }
    });
  }

  /**
   * This method is serve as the second check to determine if the form data is equal to the
   *  cached form data that might be changed by system instead of user changing in property panel.
   *
   * This method handles the edge case where isEqual() thinks an empty array does not equal to undefined
   *  in the form properties. For instance, in isEqual(), if
   *
   *  formData = {attributes: Array(0) or []}
   *  cachedFormData = {}
   *
   * isEqual() will return false, while both of these look the same when it is rendered in the property panel.
   *
   * This method is mainly for checking whether 2 properties will have the same appearance when it is rendered
   *  in the JsonSchemaForm.
   *
   * @param property1 property from the current form
   * @param property2 property from the current cached form
   */
  private secondCheckPropertyEqual(property1: IndexableObject, property2: IndexableObject): boolean {
    let isPropertiesEqual = true;

    const propertyOneKeys = Object.keys(property1);
    const propertyTwoKeys = Object.keys(property2);

    // keys exist in both properties
    const keyIntersections = propertyOneKeys.filter(key => propertyTwoKeys.includes(key));

    // check whether the values with these keys are equal
    keyIntersections.forEach(key => {
      if (!isEqual(property1[key], property2[key])) {
        isPropertiesEqual = false;
      }
    });

    if (!isPropertiesEqual) { return isPropertiesEqual; }

    // difference between properties
    const keysDifference = propertyOneKeys
      .filter(key => !propertyTwoKeys.includes(key))
      .concat(propertyTwoKeys.filter(key => !propertyOneKeys.includes(key)));

    /**
     * This part will check all the key-value pairs existing only in one
     *  of the 2 properties. If the value is list and the length is not 0,
     *  it means 2 properties are different. If length = 0 for an Array,
     *  it will be the same as having undefined. This property holds same
     *  for object type. If the key-value pair is not an object or array,
     *  it means it is a regular data type and set isPropertiesEqual to false
     *  immediately.
     */
    keysDifference.forEach(key => {
      const value1 = property1[key];
      const value2 = property2[key];
      if (value1 !== undefined) {
        if (Array.isArray(value1)) {
          if (value1.length !== 0) { isPropertiesEqual = false; }
        } else if (typeof value1 === 'object') {
          console.log('In object check');
          if (Object.keys(value1).length !== 0) { isPropertiesEqual = false; }
        } else if (typeof value1 === 'boolean') {
          if (value1 === true) { isPropertiesEqual = false; }
        } else { isPropertiesEqual = false; }
      } else {
        if (Array.isArray(value2)) {
          if (value2.length !== 0) { isPropertiesEqual = false; }
        } else if (typeof value2 === 'object') {
          if (Object.keys(value2).length !== 0) { isPropertiesEqual = false; }
        } else if (typeof value2 === 'boolean') {
          if (value2 === true) { isPropertiesEqual = false; }
        } else { isPropertiesEqual = false; }
      }
    });
    return isPropertiesEqual;
  }

  /**
   * Generates a form layout used by the json schema form library
   *  to hide the *submit* button.
   * https://github.com/json-schema-form/angular-schema-form/blob/master/docs/index.md#form-definitions
   */
  private static generateFormLayout(): object {
    return [
      '*',
      { type: 'submit', condition: 'false' }
    ];
  }
}<|MERGE_RESOLUTION|>--- conflicted
+++ resolved
@@ -14,15 +14,12 @@
 import cloneDeep from 'lodash-es/cloneDeep';
 import isEqual from 'lodash-es/isEqual';
 
-<<<<<<< HEAD
 export interface IndexableObject extends Readonly<{
   [key: string]: object | string | boolean | symbol | number | Array<object>;
 }> { }
-=======
 import { JSONSchema4 } from 'json-schema';
 import { IndexableObject } from '../../types/result-table.interface';
 
->>>>>>> b39d1d7e
 
 /**
  * PropertyEditorComponent is the panel that allows user to edit operator properties.
@@ -168,7 +165,7 @@
     this.currentOperatorInitialData = undefined;
     this.currentOperatorSchema = undefined;
     this.advancedOperatorSchema = undefined;
-    this.cachedFormData = undefined;
+    this.cachedFormData = {};
   }
 
   /**
@@ -339,18 +336,10 @@
         if (isEqual(formData, operator.operatorProperties)) {
           return false;
         }
-<<<<<<< HEAD
-=======
-
->>>>>>> b39d1d7e
         // this checks whether formData and cachedFormData will have the same appearance when rendered in the form
         if (this.secondCheckPropertyEqual(formData as IndexableObject, this.cachedFormData as IndexableObject)) {
           return false;
         }
-<<<<<<< HEAD
-=======
-
->>>>>>> b39d1d7e
         return true;
       })
       // share() because the original observable is a hot observable
@@ -438,85 +427,9 @@
       .filter(operatorChanged => !isEqual(this.cachedFormData, operatorChanged.operator.operatorProperties))
       .subscribe(operatorChanged => {
         this.currentOperatorInitialData = cloneDeep(operatorChanged.operator.operatorProperties);
-<<<<<<< HEAD
-        this.cachedFormData = this.currentOperatorInitialData;
-=======
         // need to use spread operator to keep the advanced options in the new operator properties do not contain them
         this.cachedFormData = {...this.cachedFormData, ...this.currentOperatorInitialData};
->>>>>>> b39d1d7e
       });
-  }
-
-
-  /**
-   * This method is serve as the second check to determine if the form data is equal to the
-   *  cached form data that might be changed by system instead of user changing in property panel.
-   *
-   * This method handles the edge case where isEqual() thinks an empty array does not equal to undefined
-   *  in the form properties. For instance, in isEqual(), if
-   *
-   *  formData = {attributes: Array(0) or []}
-   *  cachedFormData = {}
-   *
-   * isEqual() will return false, while both of these look the same when it is rendered in the property panel.
-   *
-   * This method is mainly for checking whether 2 properties will have the same appearance when it is rendered
-   *  in the JsonSchemaForm.
-   *
-   * @param property1 property from the current form
-   * @param property2 property from the current cached form
-   */
-  private secondCheckPropertyEqual(property1: IndexableObject, property2: IndexableObject): boolean {
-    let isPropertiesEqual = true;
-
-    const propertyOneKeys = Object.keys(property1);
-    const propertyTwoKeys = Object.keys(property2);
-
-    // keys exist in both properties
-    const keyIntersections = propertyOneKeys.filter(key => propertyTwoKeys.includes(key));
-
-    // check whether the values with these keys are equal
-    keyIntersections.forEach(key => {
-      if (!isEqual(property1[key], property2[key])) {
-        isPropertiesEqual = false;
-      }
-    });
-
-    if (!isPropertiesEqual) { return isPropertiesEqual; }
-
-    // difference between properties
-    const keysDifference = propertyOneKeys
-      .filter(key => !propertyTwoKeys.includes(key))
-      .concat(propertyTwoKeys.filter(key => !propertyOneKeys.includes(key)));
-
-    /**
-     * This part will check all the key-value pairs existing only in one
-     *  of the 2 properties. If the value is list and the length is not 0,
-     *  it means 2 properties are different. If length = 0 for an Array,
-     *  it will be the same as having undefined. This property holds same
-     *  for object type. If the key-value pair is not an object or array,
-     *  it means it is a regular data type and set isPropertiesEqual to false
-     *  immediately.
-     */
-    keysDifference.forEach(key => {
-      const value1 = property1[key];
-      const value2 = property2[key];
-      if (value1) {
-        if (Array.isArray(value1)) {
-          if (value1.length !== 0) { isPropertiesEqual = false; }
-        } else if (typeof value1 === 'object') {
-          if (Object.keys(value1).length !== 0) { isPropertiesEqual = false; }
-        } else { isPropertiesEqual = false; }
-      } else {
-        if (Array.isArray(value2)) {
-          if (value2.length !== 0) { isPropertiesEqual = false; }
-        } else if (typeof value2 === 'object') {
-          if (Object.keys(value2).length !== 0) { isPropertiesEqual = false; }
-        } else { isPropertiesEqual = false; }
-      }
-    });
-
-    return isPropertiesEqual;
   }
 
   /**
