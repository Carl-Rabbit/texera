--- conflicted
+++ resolved
@@ -391,64 +391,36 @@
   }
 
   /**
-   * Handles operator and group highlight / unhighlight events.
+   * This method changes the property editor according to how operators are highlighted on the workflow editor.
    *
-   * When operators and groups are highlighted / unhighlighted,
-   *   -> displays the form of the highlighted operator if only one operator is highlighted
-   *   -> hides the form otherwise
+   * Displays the form of the highlighted operator if only one operator is highlighted;
+   * Displays the form of the link breakpoint if only one link is highlighted;
+   * hides the form if no operator/link is highlighted or multiple operators and/or groups and/or links are highlighted.
    */
   private handleHighlightEvents() {
     Observable.merge(
-<<<<<<< HEAD
       this.workflowActionService.getJointGraphWrapper().getJointOperatorHighlightStream(),
       this.workflowActionService.getJointGraphWrapper().getJointOperatorUnhighlightStream(),
       this.workflowActionService.getJointGraphWrapper().getJointGroupHighlightStream(),
-      this.workflowActionService.getJointGraphWrapper().getJointGroupUnhighlightStream()
-    ).subscribe(() => this.changePropertyEditorOnHighlightEvents());
-  }
-
-  /**
-   * This method changes the property editor according to how operators are highlighted on the workflow editor.
-   *
-   * Displays the form of the highlighted operator if only one operator is highlighted;
-   * hides the form if no operator is highlighted or multiple operators and/or groups are highlighted.
-   */
-  private changePropertyEditorOnHighlightEvents() {
-    const highlightedOperators = this.workflowActionService.getJointGraphWrapper().getCurrentHighlightedOperatorIDs();
-    const highlightedGroups = this.workflowActionService.getJointGraphWrapper().getCurrentHighlightedGroupIDs();
-    if (highlightedOperators.length === 1 && highlightedGroups.length === 0) {
-      const operator = this.workflowActionService.getTexeraGraph().getOperator(highlightedOperators[0]);
-      this.changePropertyEditor(operator);
-    } else {
-      this.clearPropertyEditor();
-    }
-=======
-      this.workflowActionService.getJointGraphWrapper().getJointCellHighlightStream(),
-      this.workflowActionService.getJointGraphWrapper().getJointCellUnhighlightStream()
+      this.workflowActionService.getJointGraphWrapper().getJointGroupUnhighlightStream(),
+      this.workflowActionService.getJointGraphWrapper().getLinkHighlightStream(),
+      this.workflowActionService.getJointGraphWrapper().getLinkUnhighlightStream()
     ).subscribe(() => {
-      // Displays the form of the highlighted operator if only one operator is highlighted;
-      // hides the form if no operator is highlighted or multiple operators are highlighted.
       const highlightedOperators = this.workflowActionService.getJointGraphWrapper().getCurrentHighlightedOperatorIDs();
-      if (highlightedOperators.length === 1) {
+      const highlightedGroups = this.workflowActionService.getJointGraphWrapper().getCurrentHighlightedGroupIDs();
+      const highlightLinks = this.workflowActionService.getJointGraphWrapper().getCurrentHighlightedLinkIDs();
+
+      if (highlightedOperators.length === 1 && highlightedGroups.length === 0 && highlightLinks.length === 0) {
         const operator = this.workflowActionService.getTexeraGraph().getOperator(highlightedOperators[0]);
         this.clearPropertyEditor();
         this.showOperatorPropertyEditor(operator);
+      } else if (highlightLinks.length === 1 && highlightedGroups.length === 0 && highlightedOperators.length === 0) {
+        this.clearPropertyEditor();
+        this.showBreakpointEditor(highlightLinks[0]);
       } else {
         this.clearPropertyEditor();
       }
     });
-    this.workflowActionService.getJointGraphWrapper().getLinkHighlightStream()
-      .subscribe(linkID => {
-        // TODO: fix this, this should not be handled here
-        // this.workflowActionService.getJointGraphWrapper().getCurrentHighlightedOperatorIDs()
-        //       .forEach(operatorID => this.workflowActionService.getJointGraphWrapper().unhighlightOperator(operatorID));
-        this.clearPropertyEditor();
-        this.showBreakpointEditor(linkID.linkID);
-      });
-    this.workflowActionService.getJointGraphWrapper().getLinkUnhighlightStream()
-      .filter(linkID => this.currentLinkID !== undefined && this.currentLinkID === linkID.linkID)
-      .subscribe(linkID => this.clearPropertyEditor());
->>>>>>> c1358dd5
   }
 
   private setFormlyFormBinding(schema: JSONSchema7) {
