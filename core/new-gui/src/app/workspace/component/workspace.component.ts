--- conflicted
+++ resolved
@@ -37,12 +37,8 @@
     ResultPanelToggleService,
     SaveWorkflowService,
     ValidationWorkflowService,
-<<<<<<< HEAD
-    WorkflowStatusService
-=======
     WorkflowStatusService,
     WorkflowWebsocketService,
->>>>>>> c1358dd5
   ]
 })
 export class WorkspaceComponent {
