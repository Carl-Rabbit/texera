--- conflicted
+++ resolved
@@ -16,10 +16,7 @@
 import { Point, OperatorPredicate, OperatorLink } from '../../types/workflow-common.interface';
 import { JointGraphWrapper } from '../../service/workflow-graph/model/joint-graph-wrapper';
 import { WorkflowStatusService } from '../../service/workflow-status/workflow-status.service';
-<<<<<<< HEAD
 import { OperatorStates } from '../../types/execute-workflow.interface';
-=======
->>>>>>> c1358dd5
 import { environment } from './../../../../environments/environment';
 import { ExecuteWorkflowService } from '../../service/execute-workflow/execute-workflow.service';
 import { ExecutionState, OperatorStatistics, OperatorState } from '../../types/execute-workflow.interface';
@@ -713,12 +710,8 @@
   }
 
   /**
-<<<<<<< HEAD
    * Deletes currently highlighted operators and groups when user presses the delete key.
-=======
-   * Deletes the currently highlighted operators when user presses the delete key.
    * When the delete key is clicked to INPUT or TEXTAREA fields, operator should not be deleted
->>>>>>> c1358dd5
    */
   private handleOperatorDelete(): void {
     Observable.fromEvent<KeyboardEvent>(document, 'keydown')
