--- conflicted
+++ resolved
@@ -19,12 +19,9 @@
 import { environment } from './../../../../environments/environment';
 import { ExecuteWorkflowService } from '../../service/execute-workflow/execute-workflow.service';
 import { ExecutionState, OperatorStatistics, OperatorState } from '../../types/execute-workflow.interface';
-<<<<<<< HEAD
 import { Group, LinkInfo, OperatorInfo } from '../../service/workflow-graph/model/operator-group';
 import { assertType } from 'src/app/common/util/assert';
-=======
 import { max, min } from 'lodash';
->>>>>>> 9ab7ab25
 
 
 // argument type of callback event on a JointJS Paper
@@ -305,7 +302,7 @@
     this.translateLimitY = [];
     // get all operators' positions
     this.workflowActionService.getTexeraGraph().getAllOperators().forEach(op => {
-      const position = this.workflowActionService.getJointGraphWrapper().getOperatorPosition(op.operatorID);
+      const position = this.workflowActionService.getJointGraphWrapper().getElementPosition(op.operatorID);
       if (!this.translateLimitX.includes(position.x)) {
         this.translateLimitX.push(position.x);
       }
