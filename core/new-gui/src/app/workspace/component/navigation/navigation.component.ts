import { Component, OnInit } from '@angular/core';
import { ExecuteWorkflowService } from './../../service/execute-workflow/execute-workflow.service';
import { UndoRedoService } from './../../service/undo-redo/undo-redo.service';
import { TourService } from 'ngx-tour-ng-bootstrap';
import { environment } from '../../../../environments/environment';
import { WorkflowActionService } from '../../service/workflow-graph/model/workflow-action.service';
import { JointGraphWrapper } from '../../service/workflow-graph/model/joint-graph-wrapper';
import { ValidationWorkflowService } from '../../service/validation/validation-workflow.service';
import { ExecutionResult } from './../../types/execute-workflow.interface';
import { WorkflowStatusService } from '../../service/workflow-status/workflow-status.service';

/**
 * NavigationComponent is the top level navigation bar that shows
 *  the Texera title and workflow execution button
 *
 * This Component will be the only Component capable of executing
 *  the workflow in the WorkflowEditor Component.
 *
 * Clicking the run button on the top-right hand corner will begin
 *  the execution. During execution, the run button will be replaced
 *  with a pause/resume button to show that graph is under execution.
 *
 * @author Zuozhi Wang
 * @author Henry Chen
 *
 */
@Component({
  selector: 'texera-navigation',
  templateUrl: './navigation.component.html',
  styleUrls: ['./navigation.component.scss']
})
export class NavigationComponent implements OnInit {
  public static autoSaveState = 'Saved';
  public isWorkflowRunning: boolean = false; // set this to true when the workflow is started
  public isWorkflowPaused: boolean = false; // this will be modified by clicking pause/resume while the workflow is running
  public isWorkflowValid: boolean = true; // this will check whether the workflow error or not

  // variable binded with HTML to decide if the running spinner should show
  public showSpinner = false;
  public executionResultID: string | undefined;

  constructor(
<<<<<<< HEAD
    private executeWorkflowService: ExecuteWorkflowService,
    private workflowActionService: WorkflowActionService,
    private workflowStatusService: WorkflowStatusService,
    public tourService: TourService,
    public undoRedo: UndoRedoService
    ) {
=======
    public executeWorkflowService: ExecuteWorkflowService,
    public tourService: TourService,
    public workflowActionService: WorkflowActionService,
    public workflowStatusService: WorkflowStatusService,
    public undoRedo: UndoRedoService,
    public validationWorkflowService: ValidationWorkflowService
  ) {
>>>>>>> 6e88cc48
    // return the run button after the execution is finished, either
    //  when the value is valid or invalid
    executeWorkflowService.getExecuteEndedStream().subscribe(
      executionResult => {
        // update execution result ID for downloading if execution is valid
        this.handleResultData(executionResult);
        this.isWorkflowRunning = false;
        this.isWorkflowPaused = false;

      },
      () => {
        this.executionResultID = undefined;
        this.isWorkflowRunning = false;
        this.isWorkflowPaused = false;
      }

    );

    // update the pause/resume button after a pause/resume request
    //  is returned from the backend.
    // this will swap button between pause and resume
    executeWorkflowService.getExecutionPauseResumeStream()
      .subscribe(state => this.isWorkflowPaused = (state === 0));

    // set the map of operatorStatusMap
    validationWorkflowService.getWorkflowValidationErrorStream()
      .do(value => console.log(value))
      .subscribe(value => this.isWorkflowValid = Object.keys(value.errors).length === 0);

  }

  ngOnInit() {
  }

  /**
   * Executes the current existing workflow on the JointJS paper. It will
   *  also set the `isWorkflowRunning` variable to true to show that the backend
   *  is loading the workflow by displaying the pause/resume button.
   */
  public onButtonClick(): void {
    // if the isWorkflowFailed make the button return finish
    if (! this.isWorkflowValid) {
      return;
    }
    if (! environment.pauseResumeEnabled) {
      if (! this.isWorkflowRunning) {
        this.isWorkflowRunning = true;
        this.executeWorkflowService.executeWorkflow();
      }
    } else {
      if (!this.isWorkflowRunning && !this.isWorkflowPaused) {
        // when a new workflow begins, reset the execution result ID.
        this.executionResultID = undefined;
        this.isWorkflowRunning = true;
        // get the workflowId and pass it to workflowStatusService.
        const workflowId = this.executeWorkflowService.executeWorkflow();
        if (environment.executionStatusEnabled) {
          this.workflowStatusService.checkStatus(workflowId);
        }
      } else if (this.isWorkflowRunning && this.isWorkflowPaused) {
        this.executeWorkflowService.resumeWorkflow();
      } else if (this.isWorkflowRunning && !this.isWorkflowPaused) {
        this.executeWorkflowService.pauseWorkflow();
      } else {
        throw new Error('internal error: workflow cannot be both running and paused');
      }
    }
  }
  public getRunButtonText(): string {
    if (! environment.pauseResumeEnabled) {
      return 'Run';
    } else {
      if (!this.isWorkflowRunning && !this.isWorkflowPaused) {
        return 'Run';
      } else if (this.isWorkflowRunning && this.isWorkflowPaused) {
        return 'Resume';
      } else if (this.isWorkflowRunning && !this.isWorkflowPaused) {
        return 'Pause';
      } else {
        throw new Error('internal error: workflow cannot be both running and paused');
      }
    }
  }

  public runSpinner(): boolean {
    if (! environment.pauseResumeEnabled) {
      if (this.isWorkflowRunning && !this.isWorkflowPaused) {
        return true;
      } else {
        return false;
      }
    } else {
      if (!this.isWorkflowRunning && !this.isWorkflowPaused) {
        return false;
      } else if (this.isWorkflowRunning && this.isWorkflowPaused) {
        return false;
      } else if (this.isWorkflowRunning && !this.isWorkflowPaused) {
        return true;
      } else {
        throw new Error('internal error: workflow cannot be both running and paused');
      }
    }
  }

  /**
   * This method checks whether the zoom ratio reaches minimum. If it is minimum, this method
   *  will disable the zoom out button on the navigation bar.
   */
  public isZoomRatioMin(): boolean {
    return this.workflowActionService.getJointGraphWrapper().isZoomRatioMin();
  }

  /**
   * This method checks whether the zoom ratio reaches maximum. If it is maximum, this method
   *  will disable the zoom in button on the navigation bar.
   */
  public isZoomRatioMax(): boolean {
    return this.workflowActionService.getJointGraphWrapper().isZoomRatioMax();
  }

  /**
   * This method will decrease the zoom ratio and send the new zoom ratio value
   *  to the joint graph wrapper to change overall zoom ratio that is used in
   *  zoom buttons and mouse wheel zoom.
   *
   * If the zoom ratio already reaches minimum, this method will not do anything.
   */
  public onClickZoomOut(): void {

    // if zoom is already at minimum, don't zoom out again.
    if (this.isZoomRatioMin()) { return; }

    // make the ratio small.
    this.workflowActionService.getJointGraphWrapper()
      .setZoomProperty(this.workflowActionService.getJointGraphWrapper().getZoomRatio() - JointGraphWrapper.ZOOM_CLICK_DIFF);
  }

  /**
   * This method will increase the zoom ratio and send the new zoom ratio value
   *  to the joint graph wrapper to change overall zoom ratio that is used in
   *  zoom buttons and mouse wheel zoom.
   *
   * If the zoom ratio already reaches maximum, this method will not do anything.
   */
  public onClickZoomIn(): void {

    // if zoom is already reach maximum, don't zoom in again.
    if (this.isZoomRatioMax()) { return; }

    // make the ratio big.
    this.workflowActionService.getJointGraphWrapper()
      .setZoomProperty(this.workflowActionService.getJointGraphWrapper().getZoomRatio() + JointGraphWrapper.ZOOM_CLICK_DIFF);
  }

  /**
   * This is the handler for the execution result download button.
   *
   * This sends the finished execution result ID to the backend to download execution result in
   *  excel format.
   */
  public onClickDownloadExecutionResult(downloadType: string): void {
    // If there is no valid executionResultID to download from right now, exit immediately
    if (this.executionResultID === undefined) {
      return;
    }
    this.executeWorkflowService.downloadWorkflowExecutionResult(this.executionResultID, downloadType);
  }

  /**
   * Restore paper default zoom ratio and paper offset
   */
  public onClickRestoreZoomOffsetDefaullt(): void {
    this.workflowActionService.getJointGraphWrapper().restoreDefaultZoomAndOffset();
  }

  /**
   * Delete all operators (including hidden ones) on the graph.
   */
  public onClickDeleteAllOperators(): void {
    const allOperatorIDs = this.workflowActionService.getTexeraGraph().getAllOperators().map(op => op.operatorID);
    this.workflowActionService.deleteOperatorsAndLinks(allOperatorIDs, []);
  }

  /**
   * Returns true if there's any operator on the graph; false otherwise
   */
  public hasOperators(): boolean {
    return this.workflowActionService.getTexeraGraph().getAllOperators().length > 0;
  }

  /**
   * Groups highlighted operators on the graph.
   */
  public onClickGroupOperators(): void {
    const highlightedOperators = this.workflowActionService.getJointGraphWrapper().getCurrentHighlightedOperatorIDs();
    if (this.highlightedElementsGroupable()) {
      const group = this.workflowActionService.getOperatorGroup().getNewGroup(highlightedOperators);
      this.workflowActionService.addGroup(group);
    }
  }

  /**
   * Returns true if currently highlighted elements are all operators
   * and if they are groupable.
   */
  public highlightedElementsGroupable(): boolean {
    const highlightedOperators = this.workflowActionService.getJointGraphWrapper().getCurrentHighlightedOperatorIDs();
    return this.workflowActionService.getJointGraphWrapper().getCurrentHighlightedGroupIDs().length === 0 &&
      this.workflowActionService.getOperatorGroup().operatorsGroupable(highlightedOperators);
  }

  /**
   * Ungroups highlighted groups on the graph.
   */
  public onClickUngroupOperators(): void {
    const highlightedGroups = this.workflowActionService.getJointGraphWrapper().getCurrentHighlightedGroupIDs();
    if (this.highlightedElementsUngroupable()) {
      this.workflowActionService.deleteGroups(highlightedGroups);
    }
  }

  /**
   * Returns true if currently highlighted elements are all groups.
   */
  public highlightedElementsUngroupable(): boolean {
    return this.workflowActionService.getJointGraphWrapper().getCurrentHighlightedGroupIDs().length > 0 &&
      this.workflowActionService.getJointGraphWrapper().getCurrentHighlightedOperatorIDs().length === 0;
  }

  /**
   * Handler for the execution result to extract successful execution ID
   */
  private handleResultData(response: ExecutionResult): void {
    if (!environment.downloadExecutionResultEnabled) {
      return;
    }

    // backend returns error, display error message
    if (response.code === 1) {

      this.executionResultID = undefined;
      return;
    }

    // execution success, but result is empty, also display message
    if (response.result.length === 0) {
      this.executionResultID = undefined;
      return;
    }

    // set the current execution result ID to the result ID
    this.executionResultID = response.resultID;
  }

}<|MERGE_RESOLUTION|>--- conflicted
+++ resolved
@@ -40,14 +40,6 @@
   public executionResultID: string | undefined;
 
   constructor(
-<<<<<<< HEAD
-    private executeWorkflowService: ExecuteWorkflowService,
-    private workflowActionService: WorkflowActionService,
-    private workflowStatusService: WorkflowStatusService,
-    public tourService: TourService,
-    public undoRedo: UndoRedoService
-    ) {
-=======
     public executeWorkflowService: ExecuteWorkflowService,
     public tourService: TourService,
     public workflowActionService: WorkflowActionService,
@@ -55,7 +47,6 @@
     public undoRedo: UndoRedoService,
     public validationWorkflowService: ValidationWorkflowService
   ) {
->>>>>>> 6e88cc48
     // return the run button after the execution is finished, either
     //  when the value is valid or invalid
     executeWorkflowService.getExecuteEndedStream().subscribe(
