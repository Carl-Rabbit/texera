--- conflicted
+++ resolved
@@ -223,7 +223,6 @@
     return this.workflowActionService.getTexeraGraph().getAllOperators().length > 0;
   }
 
-<<<<<<< HEAD
   /**
    * Groups highlighted operators on the graph.
    */
@@ -288,6 +287,4 @@
     this.executionResultID = response.resultID;
   }
 
-=======
->>>>>>> c1358dd5
 }