<nav class="texera-navigation-body navbar navbar-expand-sm bg-dark navbar-dark">
  <a class="navbar-brand texera-navigation-title" href="#">
    Texera <span class="version-number">0.5.0</span>
  </a>
  <div class="collapse navbar-collapse texera-navigation-utilities">
    <i class="navbar-brand utility-button fa fa-search-minus" (click)="onClickZoomOut()" title="zoom in"></i>
    <i class="navbar-brand utility-button fa fa-search-plus" (click)="onClickZoomIn()" title="zoom in"></i>
    <i class="navbar-brand utility-button fa fa-arrows-alt" (click)="onClickRestoreZoomOffsetDefaullt()" title="reset zoom"></i>
    <!-- <i class="navbar-brand fa fa-cloud-download" [ngClass]="{'utility-button-disabled' : !executionResultID,
      'utility-button': executionResultID}" (click)="onClickDownloadExecutionResult()"
      title="download execution result"></i> -->

      <div ngbDropdown class="d-inline-block">
<<<<<<< HEAD
        <i class="navbar-brand fa fa-cloud-download"  [ngClass]="{'utility-button-disabled' : !executionResultID,
        'utility-button': executionResultID}" id="downloadExcelOptions" ngbDropdownToggle
          title="download execution result"></i>
=======
        <button class="drop-down-button" ngbDropdownToggle [disabled]="!executionResultID">
          <i class="navbar-brand fa fa-cloud-download drop-down-icon"  [ngClass]="{'utility-button-disabled' : !executionResultID,
          'utility-button': executionResultID}" id="downloadExcelOptions"
            title="download execution result"></i>
        </button>
>>>>>>> a9cc611f
        <div class="drop-down-menu" ngbDropdownMenu aria-labelledby="downloadExcelOptions">
          <button class="drop-down-item" ngbDropdownItem (click)="onClickDownloadExecutionResult('json')">Json File (*.json)</button>
          <button class="drop-down-item" ngbDropdownItem (click)="onClickDownloadExecutionResult('csv')"> CSV File (*.csv)</button>
          <button class="drop-down-item" ngbDropdownItem (click)="onClickDownloadExecutionResult('xlsx')">XLSX File (*.xlsx)</button>
        </div>
      </div>


  </div>
  <div class="collapse navbar-collapse texera-navigation-execute">
    <div class="button" tourAnchor="texera-workspace-navigation-run">
      <button class="btn btn-secondary texera-workspace-tour-run" (click)="tourService.toggle()" tourAnchor="start.tour">
          <span>
            <i id="texera-tour-icon" class="fa fa-question-circle-o" aria-hidden="true"></i>
          </span>
      </button>

      <button mat-raised-button class="texera-navigation-run-button texera-navigation-run-text" (click)="onButtonClick()">
        <span>
          <i *ngIf="!runSpinner()" id="texera-run-icon" class="fa fa-play" aria-hidden="true"></i>
          <i *ngIf="runSpinner()" id="texera-pause-icon" class="fa fa-spinner fa-spin" aria-hidden="true"></i>
        </span>
        <span>
            {{ getRunButtonText()}}
        </span>
      </button>
    </div>
  </div>
</nav><|MERGE_RESOLUTION|>--- conflicted
+++ resolved
@@ -11,17 +11,11 @@
       title="download execution result"></i> -->
 
       <div ngbDropdown class="d-inline-block">
-<<<<<<< HEAD
-        <i class="navbar-brand fa fa-cloud-download"  [ngClass]="{'utility-button-disabled' : !executionResultID,
-        'utility-button': executionResultID}" id="downloadExcelOptions" ngbDropdownToggle
-          title="download execution result"></i>
-=======
         <button class="drop-down-button" ngbDropdownToggle [disabled]="!executionResultID">
           <i class="navbar-brand fa fa-cloud-download drop-down-icon"  [ngClass]="{'utility-button-disabled' : !executionResultID,
           'utility-button': executionResultID}" id="downloadExcelOptions"
             title="download execution result"></i>
         </button>
->>>>>>> a9cc611f
         <div class="drop-down-menu" ngbDropdownMenu aria-labelledby="downloadExcelOptions">
           <button class="drop-down-item" ngbDropdownItem (click)="onClickDownloadExecutionResult('json')">Json File (*.json)</button>
           <button class="drop-down-item" ngbDropdownItem (click)="onClickDownloadExecutionResult('csv')"> CSV File (*.csv)</button>
