<<<<<<< HEAD
<nav class="texera-navigation-body navbar navbar-expand-sm bg-dark navbar-dark">
  <a class="navbar-brand texera-navigation-title" href="#">
    Texera <span class="version-number">0.5.0</span>
  </a>
  <div class="collapse navbar-collapse texera-navigation-utilities">
    <i class="navbar-brand utility-button fa fa-search-minus" (click)="onClickZoomOut()" title="zoom out"></i>
    <i class="navbar-brand utility-button fa fa-search-plus" (click)="onClickZoomIn()" title="zoom in"></i>
    <i class="navbar-brand utility-button fa fa-arrows-alt" (click)="onClickRestoreZoomOffsetDefaullt()" title="reset zoom"></i>
    <i class="navbar-brand fa fa-trash" [ngClass]="{'utility-button-disabled': !hasOperators(), 'utility-button': hasOperators()}"
      (click)="onClickDeleteAllOperators()" title="delete all"></i>

    <div ngbDropdown class="d-inline-block">
      <button class="drop-down-button" ngbDropdownToggle [disabled]="!executionResultID">
        <i class="navbar-brand fa fa-cloud-download drop-down-icon"  [ngClass]="{'utility-button-disabled' : !executionResultID,
        'utility-button': executionResultID}" id="downloadExcelOptions"
          title="download execution result"></i>
      </button>
      <div class="drop-down-menu" ngbDropdownMenu aria-labelledby="downloadExcelOptions">
        <button class="drop-down-item" ngbDropdownItem (click)="onClickDownloadExecutionResult('json')">Json File (*.json)</button>
        <button class="drop-down-item" ngbDropdownItem (click)="onClickDownloadExecutionResult('csv')"> CSV File (*.csv)</button>
        <button class="drop-down-item" ngbDropdownItem (click)="onClickDownloadExecutionResult('xlsx')">XLSX File (*.xlsx)</button>
      </div>
    </div>

    <i class="navbar-brand fa fa-object-group" [ngClass]="{'utility-button-disabled': !highlightedElementsGroupable(),
      'utility-button': highlightedElementsGroupable()}" (click)="onClickGroupOperators()" title="group"></i>
    <i class="navbar-brand fa fa-object-ungroup" [ngClass]="{'utility-button-disabled': !highlightedElementsUngroupable(),
      'utility-button': highlightedElementsUngroupable()}" (click)="onClickUngroupOperators()" title="ungroup"></i>
=======
<div class='texera-navigation-body'>
  <div class='texera-navigation-padded'>
    <div class='texera-navigation-title'>
      <a href="#">
        Texera <span class="version-number">0.5.1</span>
      </a>
    </div>
    <div class='texera-navigation-utilities'>
      <nz-button-group nzSize = "large">
        <button nz-button (click)="onClickZoomOut()" title="zoom out">
          <i nz-icon nzType="zoom-out" nzTheme="outline"></i>
        </button>
        <button nz-button (click)="onClickZoomIn()" title="zoom in">
          <i nz-icon nzType="zoom-in" nzTheme="outline"></i>
        </button>
        <button nz-button (click)="onClickRestoreZoomOffsetDefaullt()" title="reset zoom">
          <i nz-icon nzType="fullscreen" nzTheme="outline"></i>
        </button>
        <button nz-button (click)="onClickDeleteAllOperators()" title="delete all">
          <i nz-icon nzType="delete" nzTheme="outline"></i>
        </button>
        <button nz-button [disabled]="!executionResultID"
          [nzDisabled]="!executionResultID" nz-dropdown [nzDropdownMenu]="menu"
          id="downloadExcelOptions" title="download execution result">
          <i nz-icon nzType="cloud-download" nzTheme="outline"></i>
        </button>
        <nz-dropdown-menu #menu="nzDropdownMenu">
          <ul nz-menu nzSelectable>
            <li nz-menu-item class="drop-down-item" (click)="onClickDownloadExecutionResult('json')">Json File
              (*.json)
            <li nz-menu-item class="drop-down-item" (click)="onClickDownloadExecutionResult('csv')"> CSV File
              (*.csv)
            </li>
            <li nz-menu-item class="drop-down-item" (click)="onClickDownloadExecutionResult('xlsx')">XLSX
              File
              (*.xlsx)
            </li>
          </ul>
        </nz-dropdown-menu>
      </nz-button-group>
    </div>
>>>>>>> 1ebe456a

    <div
    [ngClass] = "{'texera-navigation-execute': true, 'reveal-stop-button' : executionState != ExecutionState.Uninitialized && executionState != ExecutionState.Completed && executionState != ExecutionState.Failed}">
      <nz-button-group nzSize = "large">
        <button class="animate-to-reveal-stop-button" nz-button nzType="default" [disabled]="undoRedo.getUndoLength() == 0" (click)="undoRedo.undoAction()">
          <i nz-icon nzType="undo" nzTheme="outline"></i>
        </button>
        <button class="animate-to-reveal-stop-button"  nz-button nzType="default" [disabled]="undoRedo.getRedoLength() == 0" (click)="undoRedo.redoAction()">
          <i nz-icon nzType="redo" nzTheme="outline"></i>
        </button>
        <button class="animate-to-reveal-stop-button"  nz-button nzType="default" (click)="tourService.toggle()">
          <i nz-icon nzType="question-circle" nzTheme="outline"></i>
        </button>
        <button nz-button
        nzType='primary'
        class="texera-navigation-run-button animate-to-reveal-stop-button"
        [disabled]="runDisable"
        (click)="this.onClickRunHandler()">
          <i class="texera-navigation-run-button-icon" nz-icon nzType="{{runIcon}}" nzTheme="outline"></i>
          <span>
            {{ runButtonText }}
          </span>
        </button>
        <button nz-button
        #runStopButton
        title="Force Stop"
        nzType='primary'
        nzDanger
        [disabled] = "executionState == ExecutionState.Uninitialized || executionState == ExecutionState.Completed || executionState == ExecutionState.Failed"
        class = "texera-navigation-stop-button"
        (click)="this.handleKill()">
        <i nz-icon nzType="exclamation-circle" nzTheme="outline"></i>
        </button>
      </nz-button-group>
    </div>
  </div>
</div>

<|MERGE_RESOLUTION|>--- conflicted
+++ resolved
@@ -1,33 +1,3 @@
-<<<<<<< HEAD
-<nav class="texera-navigation-body navbar navbar-expand-sm bg-dark navbar-dark">
-  <a class="navbar-brand texera-navigation-title" href="#">
-    Texera <span class="version-number">0.5.0</span>
-  </a>
-  <div class="collapse navbar-collapse texera-navigation-utilities">
-    <i class="navbar-brand utility-button fa fa-search-minus" (click)="onClickZoomOut()" title="zoom out"></i>
-    <i class="navbar-brand utility-button fa fa-search-plus" (click)="onClickZoomIn()" title="zoom in"></i>
-    <i class="navbar-brand utility-button fa fa-arrows-alt" (click)="onClickRestoreZoomOffsetDefaullt()" title="reset zoom"></i>
-    <i class="navbar-brand fa fa-trash" [ngClass]="{'utility-button-disabled': !hasOperators(), 'utility-button': hasOperators()}"
-      (click)="onClickDeleteAllOperators()" title="delete all"></i>
-
-    <div ngbDropdown class="d-inline-block">
-      <button class="drop-down-button" ngbDropdownToggle [disabled]="!executionResultID">
-        <i class="navbar-brand fa fa-cloud-download drop-down-icon"  [ngClass]="{'utility-button-disabled' : !executionResultID,
-        'utility-button': executionResultID}" id="downloadExcelOptions"
-          title="download execution result"></i>
-      </button>
-      <div class="drop-down-menu" ngbDropdownMenu aria-labelledby="downloadExcelOptions">
-        <button class="drop-down-item" ngbDropdownItem (click)="onClickDownloadExecutionResult('json')">Json File (*.json)</button>
-        <button class="drop-down-item" ngbDropdownItem (click)="onClickDownloadExecutionResult('csv')"> CSV File (*.csv)</button>
-        <button class="drop-down-item" ngbDropdownItem (click)="onClickDownloadExecutionResult('xlsx')">XLSX File (*.xlsx)</button>
-      </div>
-    </div>
-
-    <i class="navbar-brand fa fa-object-group" [ngClass]="{'utility-button-disabled': !highlightedElementsGroupable(),
-      'utility-button': highlightedElementsGroupable()}" (click)="onClickGroupOperators()" title="group"></i>
-    <i class="navbar-brand fa fa-object-ungroup" [ngClass]="{'utility-button-disabled': !highlightedElementsUngroupable(),
-      'utility-button': highlightedElementsUngroupable()}" (click)="onClickUngroupOperators()" title="ungroup"></i>
-=======
 <div class='texera-navigation-body'>
   <div class='texera-navigation-padded'>
     <div class='texera-navigation-title'>
@@ -68,8 +38,11 @@
           </ul>
         </nz-dropdown-menu>
       </nz-button-group>
+      <i class="navbar-brand fa fa-object-group" [ngClass]="{'utility-button-disabled': !highlightedElementsGroupable(),
+      'utility-button': highlightedElementsGroupable()}" (click)="onClickGroupOperators()" title="group"></i>
+      <i class="navbar-brand fa fa-object-ungroup" [ngClass]="{'utility-button-disabled': !highlightedElementsUngroupable(),
+        'utility-button': highlightedElementsUngroupable()}" (click)="onClickUngroupOperators()" title="ungroup"></i>
     </div>
->>>>>>> 1ebe456a
 
     <div
     [ngClass] = "{'texera-navigation-execute': true, 'reveal-stop-button' : executionState != ExecutionState.Uninitialized && executionState != ExecutionState.Completed && executionState != ExecutionState.Failed}">
