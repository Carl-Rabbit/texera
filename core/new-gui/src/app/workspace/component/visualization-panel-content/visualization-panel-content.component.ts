import { Component, Inject, OnInit, AfterViewInit } from '@angular/core';
import { MAT_DIALOG_DATA } from '@angular/material/dialog';
import * as c3 from 'c3';
import { PrimitiveArray } from 'c3';
import * as WordCloud from 'wordcloud';
import { ChartType, WordCloudTuple, DialogData } from '../../types/visualization.interface';

/**
 * VisualizationPanelContentComponent displays the chart based on the chart type and data in table.
 *
 * It will convert the table into data format required by c3.js.
 * Then it passes the data and figure type to c3.js for rendering the figure.
 * @author Mingji Han
 */
@Component({
  selector: 'texera-visualization-panel-content',
  templateUrl: './visualization-panel-content.component.html',
  styleUrls: ['./visualization-panel-content.component.scss']
})
export class VisualizationPanelContentComponent implements OnInit, AfterViewInit {
  // this readonly variable must be the same as HTML element ID for visualization
  public static readonly CHART_ID = '#texera-result-chart-content';
<<<<<<< HEAD
  public static readonly WIDTH = 1000;
  public static readonly HEIGHT = 800;
  table: object[];
  columns: string[] = [];
=======
  public static readonly WORD_CLOUD_ID = 'texera-word-cloud';
  public static readonly WIDTH = 1000;
  public static readonly HEIGHT = 800;
  private table: object[];
  private columns: string[] = [];
>>>>>>> d9ff905a

  constructor(@Inject(MAT_DIALOG_DATA) public data: DialogData) {
    this.table = data.table;
  }

  ngOnInit() {
    this.columns = Object.keys(this.table[0]).filter(x => x !== '_id');
  }

  ngAfterViewInit() {
    switch (this.data.chartType) {
      // correspond to WordCloudSink.java
      case ChartType.WORD_CLOUD: this.onClickGenerateWordCloud(); break;
      // correspond to BarChartSink.java
      case ChartType.BAR || ChartType.STACKED_BAR: this.onClickGenerateChart(); break;
      // correspond to PieChartSink.java
      case ChartType.PIE || ChartType.DOUNT: this.onClickGenerateChart(); break;
    }
  }

  onClickGenerateWordCloud() {
    const dataToDisplay: object[] = [];
    this.table.shift();
    const wordCloudTuples = this.table as ReadonlyArray<WordCloudTuple>;

    for (const tuple of wordCloudTuples) {
      dataToDisplay.push([tuple.word, tuple.count]);
    }

    WordCloud(document.getElementById(VisualizationPanelContentComponent.WORD_CLOUD_ID) as HTMLElement,
           { list: dataToDisplay } );
  }

  onClickGenerateChart() {

    const dataToDisplay: Array<[string, ...PrimitiveArray]> = [];
    const category: string[] = [];
    for (let i = 1; i < this.columns?.length; i++) {
      category.push(this.columns[i]);
    }

    // c3.js requires the first element in the data array is the data name.
    // the remaining items are data.

    let firstRow = true;
    for (const row of this.table) {
      if (firstRow) {
        firstRow = false;
        continue;
      }
      const items: [string, ...PrimitiveArray] = [(row as any)[this.columns[0]]];
      for (let i = 1; i < this.columns.length; i++) {
        items.push(Number((row as any)[this.columns[i]]));
      }
      dataToDisplay.push(items);
    }

    c3.generate({
      size: {
        height: VisualizationPanelContentComponent.HEIGHT,
        width: VisualizationPanelContentComponent.WIDTH
      },
      data: {
        columns: dataToDisplay,
        type: this.data.chartType as c3.ChartType
      },
      axis: {
        x: {
          type: 'category',
          categories: category
        }
      },
      bindto: VisualizationPanelContentComponent.CHART_ID
    });
  }

}<|MERGE_RESOLUTION|>--- conflicted
+++ resolved
@@ -20,18 +20,13 @@
 export class VisualizationPanelContentComponent implements OnInit, AfterViewInit {
   // this readonly variable must be the same as HTML element ID for visualization
   public static readonly CHART_ID = '#texera-result-chart-content';
-<<<<<<< HEAD
-  public static readonly WIDTH = 1000;
-  public static readonly HEIGHT = 800;
-  table: object[];
-  columns: string[] = [];
-=======
+
   public static readonly WORD_CLOUD_ID = 'texera-word-cloud';
   public static readonly WIDTH = 1000;
   public static readonly HEIGHT = 800;
   private table: object[];
   private columns: string[] = [];
->>>>>>> d9ff905a
+
 
   constructor(@Inject(MAT_DIALOG_DATA) public data: DialogData) {
     this.table = data.table;
