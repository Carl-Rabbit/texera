--- conflicted
+++ resolved
@@ -25,14 +25,9 @@
   public static readonly WORD_CLOUD_ID = 'texera-word-cloud';
   public static readonly WIDTH = 1000;
   public static readonly HEIGHT = 800;
-<<<<<<< HEAD
-  private table: object[];
-  // private columns: string[] = [];
-=======
   @Input() data: DialogData | null = null;
   private table: object[] = [];
-  private columns: string[] = [];
->>>>>>> 65d39860
+  // private columns: string[] = [];
 
 
   constructor() {
@@ -75,10 +70,10 @@
   onClickGenerateChart() {
     assertType<DialogData>(this.data);
     const dataToDisplay: Array<[string, ...PrimitiveArray]> = [];
-    // const category: string[] = [];
-    // for (let i = 1; i < this.columns?.length; i++) {
-    //   category.push(this.columns[i]);
-    // }
+    const category: string[] = [];
+    for (let i = 1; i < this.columns?.length; i++) {
+      category.push(this.columns[i]);
+    }
 
     // c3.js requires the first element in the data array is the data name.
     // the remaining items are data.
@@ -96,6 +91,7 @@
       }
       dataToDisplay.push(items);
     }
+
     c3.generate({
       size: {
         height: VisualizationPanelContentComponent.HEIGHT,
