--- conflicted
+++ resolved
@@ -76,10 +76,7 @@
     // the row index will include the previous pages, therefore we need to minus the current page index
     //  multiply by the page size previously.
     const selectedRowIndex = this.currentResult.findIndex(eachRow => isEqual(eachRow, rowData));
-<<<<<<< HEAD
-=======
-
->>>>>>> a9cc611f
+
     const rowPageIndex = selectedRowIndex - this.currentPageIndex * this.currentMaxPageSize;
 
     // generate a new row data that shortens the column text to limit rendering time for pretty json
