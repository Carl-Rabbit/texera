--- conflicted
+++ resolved
@@ -333,13 +333,9 @@
     const element = <joint.dia.Element> cell;
     const position = element.position();
     return { x: position.x, y: position.y };
-<<<<<<< HEAD
-  }
-
-
-=======
-    }
->>>>>>> a9cc611f
+  }
+
+
 
   /**
    * Subscribes to operator cell delete event stream,
