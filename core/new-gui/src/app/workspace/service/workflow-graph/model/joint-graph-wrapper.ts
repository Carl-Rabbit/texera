--- conflicted
+++ resolved
@@ -1,15 +1,12 @@
 import { Subject } from 'rxjs/Subject';
 import { Observable } from 'rxjs/Observable';
 import { Point } from '../../../types/workflow-common.interface';
-<<<<<<< HEAD
-=======
 import { UndoRedoService } from './../../undo-redo/undo-redo.service';
 import { environment } from './../../../../../environments/environment';
 
 type operatorIDsType = { operatorIDs: string[] };
 type linkIDType = { linkID: string };
 
->>>>>>> c1358dd5
 
 type JointModelEventInfo = {
   add: boolean,
@@ -158,10 +155,9 @@
       this.elementPositions.set(element.id.toString(), initPosition);
     });
 
-<<<<<<< HEAD
     this.jointCellDeleteStream.filter(cell => cell.isElement()).subscribe(element =>
       this.elementPositions.delete(element.id.toString()));
-=======
+
     // handle if the current highlighted operator's position is changed,
     // other highlighted operators should move with it.
     this.handleHighlightedOperatorPositionChange();
@@ -169,7 +165,6 @@
       // handle if a link is deleted, it should be unhighlighted
       this.handleLinkDeleteUnhighlight();
     }
->>>>>>> c1358dd5
   }
 
 
@@ -407,9 +402,6 @@
   }
 
   /**
-<<<<<<< HEAD
-   * Gets the event stream of a group being highlighted.
-=======
    * get the ids of all the links that are currently highlighted
    */
   public getCurrentHighlightedLinkIDs(): string[] {
@@ -453,7 +445,6 @@
 
   /**
    * Gets the event stream of an operator being dragged.
->>>>>>> c1358dd5
    */
   public getJointGroupHighlightStream(): Observable<string[]> {
     return this.jointGroupHighlightStream.asObservable();
@@ -650,10 +641,6 @@
   }
 
   /**
-<<<<<<< HEAD
-   * This method resizes the element according to given width and height.
-   * An element can be an operator or a group.
-=======
    * Highlights the link with given linkID.
    * Emits an event to the link highlight stream.
    * If the target link is already highlighted, the action will be ignored.
@@ -723,8 +710,8 @@
   }
 
   /**
-   * This method gets the operator's layer (z attribute) on the JointJS paper.
->>>>>>> c1358dd5
+   * This method resizes the element according to given width and height.
+   * An element can be an operator or a group.
    */
   public setElementSize(elementID: string, width: number, height: number): void {
     const cell: joint.dia.Cell | undefined = this.jointGraph.getCell(elementID);
@@ -834,8 +821,6 @@
     });
   }
 
-<<<<<<< HEAD
-=======
   /**
    * Subscribes to operator position change event stream,
    *  checks if the operator is moved by user and if the moved operator is currently highlighted,
@@ -872,5 +857,4 @@
     });
   }
 
->>>>>>> c1358dd5
 }