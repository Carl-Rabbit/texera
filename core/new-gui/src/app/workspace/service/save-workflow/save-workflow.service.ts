--- conflicted
+++ resolved
@@ -108,19 +108,13 @@
 
     this.workflowActionService.addOperatorsAndLinks(operatorsAndPositions, links, groups, breakpoints);
 
-<<<<<<< HEAD
     // operators, links, and groups shouldn't be highlighted during page reload
     this.workflowActionService.getJointGraphWrapper().unhighlightElements(
       this.workflowActionService.getJointGraphWrapper().getCurrentHighlights());
+
+    // restore the view point
+    this.workflowActionService.getJointGraphWrapper().restoreDefaultZoomAndOffset();
   }
-=======
-    // operators shouldn't be highlighted during page reload
-    this.workflowActionService.getJointGraphWrapper().unhighlightOperators(
-      this.workflowActionService.getJointGraphWrapper().getCurrentHighlightedOperatorIDs());
-    //restore the view point
-     this.workflowActionService.getJointGraphWrapper().restoreDefaultZoomAndOffset();
-    }
->>>>>>> 9ab7ab25
 
   /**
    * This method will listen to all the workflow change event happening
