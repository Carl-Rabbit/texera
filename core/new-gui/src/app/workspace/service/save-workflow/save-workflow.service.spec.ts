import { TestBed, inject } from '@angular/core/testing';

import { SaveWorkflowService, SavedWorkflow } from './save-workflow.service';
import { mockResultPredicate, mockScanResultLink, mockScanPredicate, mockPoint } from '../workflow-graph/model/mock-workflow-data';
import { WorkflowActionService } from '../workflow-graph/model/workflow-action.service';
import { UndoRedoService } from './../../service/undo-redo/undo-redo.service';
import { marbles } from '../../../../../node_modules/rxjs-marbles';
import { OperatorLink, OperatorPredicate, Point } from '../../types/workflow-common.interface';
import { PlainGroup } from './save-workflow.service';
import { OperatorMetadataService } from '../operator-metadata/operator-metadata.service';
import { HttpClient } from '@angular/common/http';
import { JointUIService } from '../joint-ui/joint-ui.service';
import { StubOperatorMetadataService } from '../operator-metadata/stub-operator-metadata.service';
import { WorkflowUtilService } from '../workflow-graph/util/workflow-util.service';

describe('SaveWorkflowService', () => {
  let autoSaveWorkflowService: SaveWorkflowService;
  let workflowActionService: WorkflowActionService;
  beforeEach(() => {
    TestBed.configureTestingModule({
      providers: [
        SaveWorkflowService,
        WorkflowActionService,
        UndoRedoService,
        JointUIService,
        WorkflowUtilService,
        { provide: OperatorMetadataService, useClass: StubOperatorMetadataService  },
        { provide: HttpClient}
      ]
    });

    // remove all items in local storage before each test
    localStorage.clear();
    autoSaveWorkflowService = TestBed.get(SaveWorkflowService);
    workflowActionService = TestBed.get(WorkflowActionService);
  });

  it('should be created', inject([SaveWorkflowService], (service: SaveWorkflowService) => {
    expect(service).toBeTruthy();
  }));

  it('should check if the local storage is updated when operator add event is triggered', marbles((m) => {
    autoSaveWorkflowService.handleAutoSaveWorkFlow();
    m.hot('-e-').do(() => workflowActionService.addOperator(mockScanPredicate, mockPoint))
      .delay(100).subscribe(
      () => {
        // get items in the storage
        const savedWorkflowJson = localStorage.getItem('workflow');
        if (! savedWorkflowJson) {
          expect(false).toBeTruthy();
          return;
        }

        const savedWorkflow: SavedWorkflow = JSON.parse(savedWorkflowJson);
        expect(savedWorkflow.operators.length).toEqual(1);
        expect(savedWorkflow.operators[0].operatorID).toEqual(mockScanPredicate.operatorID);
        expect(savedWorkflow.operators[0]).toEqual(mockScanPredicate);
        expect(savedWorkflow.operatorPositions[mockScanPredicate.operatorID]).toEqual(mockPoint);
      }
    );
  }));

  it('should check if the local storage is updated when operator delete event is triggered', marbles((m) => {
    autoSaveWorkflowService.handleAutoSaveWorkFlow();
    m.hot('-e-').do(() => {
      workflowActionService.addOperator(mockScanPredicate, mockPoint);
      workflowActionService.deleteOperator(mockScanPredicate.operatorID);
    })
      .delay(100).subscribe(
      () => {
        // get items in the storage
        const savedWorkflowJson = localStorage.getItem('workflow');
        if (! savedWorkflowJson) {
          expect(false).toBeTruthy();
          return;
        }

        const savedWorkflow: SavedWorkflow = JSON.parse(savedWorkflowJson);
        expect(savedWorkflow.operators.length).toEqual(0);
      }
    );
  }));

  it('should check if the local storage is updated when link add event is triggered', marbles((m) => {
    autoSaveWorkflowService.handleAutoSaveWorkFlow();
    m.hot('-e-').do(() => {
      workflowActionService.addOperator(mockScanPredicate, mockPoint);
      workflowActionService.addOperator(mockResultPredicate, mockPoint);
      workflowActionService.addLink(mockScanResultLink);
    })
      .delay(100).subscribe(
      () => {
        // get items in the storage
        const savedWorkflowJson = localStorage.getItem('workflow');
        if (! savedWorkflowJson) {
          expect(false).toBeTruthy();
          return;
        }

        const savedWorkflow: SavedWorkflow = JSON.parse(savedWorkflowJson);
        expect(savedWorkflow.operators.length).toEqual(2);
        expect(savedWorkflow.links.length).toEqual(1);
        expect(savedWorkflow.links[0]).toEqual(mockScanResultLink);
      }
    );
  }));

  it('should check if the local storage is updated when link delete event is triggered', marbles((m) => {
    autoSaveWorkflowService.handleAutoSaveWorkFlow();
    m.hot('-e-').do(() => {
      workflowActionService.addOperator(mockScanPredicate, mockPoint);
      workflowActionService.addOperator(mockResultPredicate, mockPoint);
      workflowActionService.addLink(mockScanResultLink);
      workflowActionService.deleteLink(mockScanResultLink.source, mockScanResultLink.target);
    })
      .delay(100).subscribe(
      () => {
        // get items in the storage
        const savedWorkflowJson = localStorage.getItem('workflow');
        if (! savedWorkflowJson) {
          expect(false).toBeTruthy();
          return;
        }

        const savedWorkflow: SavedWorkflow = JSON.parse(savedWorkflowJson);
        expect(savedWorkflow.operators.length).toEqual(2);
        expect(savedWorkflow.links.length).toEqual(0);
      }
    );
  }));

  it(`should check if the local storage is updated when operator delete event is triggered when there
      exists a link on the deleted operator`, marbles((m) => {
    autoSaveWorkflowService.handleAutoSaveWorkFlow();
    m.hot('-e-').do(() => {
      workflowActionService.addOperator(mockScanPredicate, mockPoint);
      workflowActionService.addOperator(mockResultPredicate, mockPoint);
      workflowActionService.addLink(mockScanResultLink);
      workflowActionService.deleteOperator(mockScanPredicate.operatorID);
    })
      .delay(100).subscribe(
      () => {
        // get items in the storage
        const savedWorkflowJson = localStorage.getItem('workflow');
        if (! savedWorkflowJson) {
          expect(false).toBeTruthy();
          return;
        }

        const savedWorkflow: SavedWorkflow = JSON.parse(savedWorkflowJson);
        expect(savedWorkflow.operators.length).toEqual(1);
        expect(savedWorkflow.operators[0]).toEqual(mockResultPredicate);
        expect(savedWorkflow.links.length).toEqual(0);
      }
    );
  }));


  it('should check if the local storage is updated when operator property change event is triggered', marbles((m) => {
    autoSaveWorkflowService.handleAutoSaveWorkFlow();
    const mockProperties = {tableName: 'mockTableName'};
    m.hot('-e-').do(() => {
      workflowActionService.addOperator(mockScanPredicate, mockPoint);
      workflowActionService.setOperatorProperty(mockScanPredicate.operatorID, mockProperties);
    })
      .delay(100).subscribe(
      () => {
        // get items in the storage
        const savedWorkflowJson = localStorage.getItem('workflow');
        if (! savedWorkflowJson) {
          expect(false).toBeTruthy();
          return;
        }

        const savedWorkflow: SavedWorkflow = JSON.parse(savedWorkflowJson);
        expect(savedWorkflow.operators.length).toEqual(1);
        expect(savedWorkflow.operators[0].operatorProperties).toEqual(mockProperties);
      }
    );
  }));

  it('should successfully loaded what is stored inside local storage when "loadWorkflow()" is called ', marbles((m) => {
    const operatorPositions: {[key: string]: Point} = {};
    operatorPositions[mockScanPredicate.operatorID] = mockPoint;
    const operators: OperatorPredicate[] = [];
    operators.push(mockScanPredicate);
    const links: OperatorLink[] = [];
    const groups: PlainGroup[] = [];

    const mockWorkflow: SavedWorkflow = {
<<<<<<< HEAD
      operators, operatorPositions, links, groups
=======
      operators, operatorPositions, links, breakpoints: {}
>>>>>>> c1358dd5
    };

    localStorage.setItem('workflow', JSON.stringify(mockWorkflow));

    autoSaveWorkflowService.loadWorkflow();

    const savedWorkflowJson = localStorage.getItem('workflow');
    if (! savedWorkflowJson) {
      expect(false).toBeTruthy();
      return;
    }

    const savedWorkflow: SavedWorkflow = JSON.parse(savedWorkflowJson);

    expect(savedWorkflow.operators.length).toEqual(1);
    expect(savedWorkflow.operators[0]).toEqual(mockScanPredicate);

  }));
});<|MERGE_RESOLUTION|>--- conflicted
+++ resolved
@@ -188,11 +188,7 @@
     const groups: PlainGroup[] = [];
 
     const mockWorkflow: SavedWorkflow = {
-<<<<<<< HEAD
-      operators, operatorPositions, links, groups
-=======
-      operators, operatorPositions, links, breakpoints: {}
->>>>>>> c1358dd5
+      operators, operatorPositions, links, groups, breakpoints: {}
     };
 
     localStorage.setItem('workflow', JSON.stringify(mockWorkflow));
