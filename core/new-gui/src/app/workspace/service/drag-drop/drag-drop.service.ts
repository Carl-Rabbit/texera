import { Point, OperatorPredicate, OperatorLink } from './../../types/workflow-common.interface';
import { WorkflowActionService } from './../workflow-graph/model/workflow-action.service';
import { Observable } from 'rxjs/Observable';
import { WorkflowUtilService } from './../workflow-graph/util/workflow-util.service';
import { JointUIService } from './../joint-ui/joint-ui.service';
import { Injectable } from '@angular/core';
import { Subject } from 'rxjs/Subject';

import * as joint from 'jointjs';
<<<<<<< HEAD
=======
import isEqual from 'lodash-es/isEqual';
>>>>>>> b39d1d7e

/**
 * The OperatorDragDropService class implements the behavior of dragging an operator label from the side bar
 *  and drop it as an operator box on to the main workflow editor.
 *
 * This behavoir is implemented using jQueryUI draggable and droppable.
 *  1. jQueryUI draggable allows providing a custom DOM element that is displayed when dragging around.
 *  2. the custom DOM element (called "flyPaper") is a JointJS paper that only contains one operator box and has the exact same size of it.
 *  3. when dragging ends, the temporary DOM element ("flyPaper") is destoryed by jQueryUI
 *  4. when dragging ends (operator is dropped), it will notify the observer of the event,
 *    the Operator UI Serivce is responsible for creating an operator at the place dropped.
 *
 * The method mentioned above is the best working way to implement this functionailtiy as of 02/2018.
 * Here are some other methods that have been tried but didn't work.
 *
 *  1. Using HTML5 native drag and drop API.
 *    This doesn't work because the problem of the "ghost image" (the image that follows the mouse when dragging).
 *    The native HTML5 drag/drop API requires that the "ghost" image must be visually the same as the original element.
 *    However, in our case, the dragging operator is not the same as the original element.
 *    There is **NO** workaround for this problem: see this post for details: https://kryogenix.org/code/browser/custom-drag-image.html
 *      (part of the post isn't exactly true on Chrome anymore because the Chrome itself changed)
 *    The HTML5 drag and Drop API itself is also considered a disaster: https://www.quirksmode.org/blog/archives/2009/09/the_html5_drag.html
 *
 *  2. Using some angular drag and drop libraries for Angular, for example:
 *    ng2-dnd: https://github.com/akserg/ng2-dnd
 *    ng2-dragula: https://github.com/valor-software/ng2-dragula
 *    ng-drag-drop: https://github.com/ObaidUrRehman/ng-drag-drop
 *
 *    These drag and drop libraries have the same ghost image problem mentioned above. Moreover, some of them are designed
 *      for moving a DOM element to another place by dragging and dropping, which is not we want.
 *
 * @author Zuozhi Wang
 *
 */
@Injectable()
export class DragDropService {
  // distance threshold for suggesting operators before user dropped an operator
  public static readonly SUGGESTION_DISTANCE_THRESHOLD = 300;

  private static readonly DRAG_DROP_TEMP_OPERATOR_TYPE = 'drag-drop-temp-operator-type';

  private readonly operatorSuggestionHighlightStream =  new Subject <string>();
  private readonly operatorSuggestionUnhighlightStream =  new Subject <string>();

  // currently suggested operator to link with
  private suggestionOperator: OperatorPredicate | undefined;

  // check whether the suggested operator is on the left or on the right.
  private isSuggestionOnLeft: boolean = false;

  /** mapping of DOM Element ID to operatorType */
  private elementOperatorTypeMap = new Map<string, string>();
  /** the current operatorType of the operator being dragged */
  private currentOperatorType = DragDropService.DRAG_DROP_TEMP_OPERATOR_TYPE;
  /** Subject for operator dragging is started */
  private operatorDragStartedSubject = new Subject<{ operatorType: string }>();

  /** Subject for operator is dropped on the main workflow editor (equivalent to dragging is stopped) */
  private operatorDroppedSubject = new Subject<{
    operatorType: string,
    offset: Point
  }>();

  constructor(
    private jointUIService: JointUIService,
    private workflowUtilService: WorkflowUtilService,
    private workflowActionService: WorkflowActionService
  ) {
    this.handleOperatorDropEvent();
  }

  /**
   * Handles the event of operator being dropped.
   * Adds the operator to the workflow graph at the same position of it being dropped.
   */
  public handleOperatorDropEvent(): void {
    this.getOperatorDropStream().subscribe(
      value => {
        // construct the operator from the drop stream value
        const operator = this.workflowUtilService.getNewOperatorPredicate(value.operatorType);
        /**
         * get the new drop coordinate of operator, when users drag or zoom the panel, to make sure the operator will
         drop on the right location.
         */

        const newOperatorOffset: Point = {
          x:  (value.offset.x - this.workflowActionService.getJointGraphWrapper().getPanningOffset().x)
              / this.workflowActionService.getJointGraphWrapper().getZoomRatio(),
          y: (value.offset.y - this.workflowActionService.getJointGraphWrapper().getPanningOffset().y)
              / this.workflowActionService.getJointGraphWrapper().getZoomRatio()
        };

        // add the operator
        this.workflowActionService.addOperator(operator, newOperatorOffset);

        // has suggestion and must auto-create the operator link between 2 operators.
        if (this.suggestionOperator !== undefined) {
          if (this.isSuggestionOnLeft) {
            this.workflowActionService.addLink(this.getNewOperatorLink(this.suggestionOperator, operator));
          } else {
            this.workflowActionService.addLink(this.getNewOperatorLink(operator, this.suggestionOperator));
          }

          // after the link is created, unhightlight the suggestion and reset suggestionOperator
          this.operatorSuggestionUnhighlightStream.next(this.suggestionOperator.operatorID);
          this.suggestionOperator = undefined;
        }
        // highlight the operator after adding the operator
        this.workflowActionService.getJointGraphWrapper().highlightOperator(operator.operatorID);
        // reset the current operator type to an non-exist type
        this.currentOperatorType = DragDropService.DRAG_DROP_TEMP_OPERATOR_TYPE;
      }
    );
  }

  /**
   * Gets an observable for operator dragging started event
   * Contains an object with:
   *  - operatorType - the type of the dragged operator
   */
  public getOperatorStartDragStream(): Observable<{ operatorType: string }> {
    return this.operatorDragStartedSubject.asObservable();
  }

  /**
   * Gets an observable for operator is dropped on the main workflow editor event
   * Contains an object with:
   *  - operatorType - the type of the operator dropped
   *  - offset - the x and y point where the operator is dropped (relative to document root)
   */
  public getOperatorDropStream(): Observable<{ operatorType: string, offset: Point }> {
    return this.operatorDroppedSubject.asObservable();
  }

  /**
   * Gets an observable for new suggestion event to highlight an operator to link with.
   *
   * Contains the operator ID to highlight for suggestion
   */
  public getOperatorSuggestionHighlightStream(): Observable<string> {
    return this.operatorSuggestionHighlightStream.asObservable();
  }

    /**
   * Gets an observable for removing suggestion event to unhighlight an operator
   *
   * Contains the operator ID to unhighlight to remove previous suggestion
   */
  public getOperatorSuggestionUnhighlightStream(): Observable<string> {
    return this.operatorSuggestionUnhighlightStream.asObservable();
  }

  /**
   * This function is intended by be used by the operator labels to make the element draggable.
   * It also binds hanlder functions the following property or events:
   *  - helper: a function the DOM element to display when dragging to make it look like an operator
   *  - start: triggers when dragging starts
   *
   * more detail at jQuery UI draggable documentation: http://api.jqueryui.com/draggable/
   *
   * @param dragElementID the DOM Element ID
   * @param operatorType the operator type that the element corresponds to
   */
  public registerOperatorLabelDrag(dragElementID: string, operatorType: string): void {
    this.elementOperatorTypeMap.set(dragElementID, operatorType);

    // register callback functions for jquery UI
    jQuery('#' + dragElementID).draggable({
      helper: () => this.createFlyingOperatorElement(operatorType),
      // declare event as type any because the jQueryUI type declaration is wrong
      // it should be of type JQuery.Event, which is incompatible with the the declared type Event
      start: (event: any, ui) => this.handleOperatorStartDrag(event, ui),
      // The draggable element will be created with the mouse starting point at the center
      cursorAt : {
        left: JointUIService.DEFAULT_OPERATOR_WIDTH / 2,
        top: JointUIService.DEFAULT_OPERATOR_HEIGHT / 2
      },
      stop: (event: any, ui) => {
        // this is to unhighlight the suggested operator when the user release mouse at other
        //  components than the workflow editor
        if (this.suggestionOperator !== undefined) {
          this.operatorSuggestionUnhighlightStream.next(this.suggestionOperator.operatorID);
          this.suggestionOperator = undefined;
        }
      }
    });
  }

  /**
   * This function should be only used by the Workflow Editor Componenet
   *  to register itself as a droppable area.
  */
  public registerWorkflowEditorDrop(dropElementID: string): void {
    jQuery('#' + dropElementID).droppable({
      drop: (event: any, ui) => this.handleOperatorDrop(event, ui)
    });
  }

  /**
   * Creates a DOM Element that visually looks identical to the operator when dropped on main workflow editor
   *
   * This function temporarily creates a DOM element which contains a JointJS paper that has the exact size of the operator,
   *    then create the operator Element based on the operatorType and make it fully occupy the JointJS paper.
   *
   * The temporary JointJS paper element has ID "flyingJointPaper". This DOM elememtn will be destroyed by jQueryUI when the dragging ends.
   *
   * @param operatorType - the type of the operator
   */
  private createFlyingOperatorElement(operatorType: string): JQuery<HTMLElement> {
    // set the current operator type from an nonexist placeholder operator type
    //  to the operator type being dragged
    this.currentOperatorType = operatorType;

    // create a temporary ghost element
    jQuery('body').append('<div id="flyingJointPaper" style="position:fixed;z-index:100;pointer-event:none;"></div>');

    // create an operator and get the UI element from the operator type
    const operator = this.workflowUtilService.getNewOperatorPredicate(operatorType);
    const operatorUIElement = this.jointUIService.getJointOperatorElement(operator, { x: 0, y: 0 });

    // create the jointjs model and paper of the ghost element
    const tempGhostModel = new joint.dia.Graph();
    const tempGhostPaper = new joint.dia.Paper({
      el: jQuery('#flyingJointPaper'),
      width: JointUIService.DEFAULT_OPERATOR_WIDTH,
      height: JointUIService.DEFAULT_OPERATOR_HEIGHT,
      model: tempGhostModel,
    });

    // add the operator JointJS element to the paper
    tempGhostModel.addCell(operatorUIElement);

    // return the jQuery object of the DOM Element
    return jQuery('#flyingJointPaper');
  }

  /**
   * Hanlder function for jQueryUI's drag started event.
   * It converts the event to the drag started Subject.
   *
   * @param event JQuery.Event type, although JQueryUI typing says the type is Event, the object's actual type is JQuery.Event
   * @param ui jQueryUI Draggable Event UI
   */
  private handleOperatorStartDrag(event: JQuery.Event, ui: JQueryUI.DraggableEventUIParams): void {
    const eventElement = event.target;
    if (!(eventElement instanceof Element)) {
      throw new Error('Incorrect type: in most cases, this element is type Element');
    }
    if (eventElement === undefined) {
      throw new Error('drag and drop: cannot find element when drag is started');
    }
    // get the operatorType based on the DOM element ID
    const operatorType = this.elementOperatorTypeMap.get(eventElement.id);
    if (operatorType === undefined) {
      throw new Error(`drag and drop: cannot find operator type ${operatorType} from DOM element ${eventElement}`);
    }
    // set the currentOperatorType
    this.currentOperatorType = operatorType;
    // notify the subject of the event
    this.operatorDragStartedSubject.next({ operatorType });

    // begin the operator link recommendation process
    this.handleOperatorRecommendationOnDrag();
  }

  /**
   * Hanlder function for jQueryUI's drag stopped event.
   * It converts the event to the drag stopped Subject.
   * Notice that we view Drag Stopped is equivalent to the operator being Dropped
   *
   * @param event
   * @param ui
   */
  private handleOperatorDrop(event: JQuery.Event, ui: JQueryUI.DraggableEventUIParams): void {
    // notify the subject of the event
    // use ui.offset instead of ui.position because offset is relative to document root, where position is relative to parent element
    this.operatorDroppedSubject.next({
      operatorType: this.currentOperatorType,
      offset: {
        x: ui.offset.left,
        y: ui.offset.top
      }
    });
  }

  /**
   * This is the handler for recommending operator to link to when
   *  the user is dragging the ghost operator before dropping.
   *
   */
  private handleOperatorRecommendationOnDrag(): void {
    let isOperatorDropped = false;

    Observable.fromEvent<MouseEvent>(window, 'mouseup').first()
      .subscribe(
        () => isOperatorDropped = true,
        error => console.error(error)
      );

    Observable.fromEvent<MouseEvent>(window, 'mousemove')
      .map(value => [value.clientX, value.clientY])
      .filter(() => !isOperatorDropped)
      .subscribe(mouseCoordinates => {
          const currentMouseCoordinates = {x: mouseCoordinates[0], y: mouseCoordinates[1]};

          // scale the current mouse coordinate according to the current offset and zoom ratio
          const scaledMouseCoordinates = {
            x: (currentMouseCoordinates.x - this.workflowActionService.getJointGraphWrapper().getPanningOffset().x)
                / this.workflowActionService.getJointGraphWrapper().getZoomRatio(),
            y: (currentMouseCoordinates.y - this.workflowActionService.getJointGraphWrapper().getPanningOffset().y)
                / this.workflowActionService.getJointGraphWrapper().getZoomRatio()
          };
          this.findClosestOperator(scaledMouseCoordinates);
      },
      error => console.error(error)
    );
  }

  /**
   * This method go through all the existing operators and find the operator that has
   *  the closest distance from the cursor when dragging new operator and has distance that
   *  does not exceed the threshold defined.
   *
   * When the cursor is on right of other operators, it will check
   *  1. whether the distance between the cursor and a operator is smaller than the min-distance found
   *  2. whether the operator user is currently is dragging has input port available for other operator
   *      to add a link from its output port to the input port
   *  3. whether other operators have at least one output port available to add
   *
   * When the cursor is on left of other operators, it will check
   *  1. whether the distance between the cursor and a operator is smaller than the min-distance found
   *  2. whether the operator user is currently is dragging has output port available for the current operator
   *      to add a link from this output port to the input port of other operators
   *  3. whether other operators have at least one input port available to add
   *
   * When an operator is selected among all the operators, this method will unhighlight the previously
   *  highlighted operator if they are different and highlight the newly selected operator.
   *
   * If there is no suggestion found (means no operator satisfied the suggestion constraints), remove
   *  the highlighted operator if there exist.
   *
   * @param mouseCoordinate current cursor position when dragging ghost operator
   */
  private findClosestOperator(mouseCoordinate: Point): void {
    const curruntOperator = this.workflowUtilService.getNewOperatorPredicate(this.currentOperatorType);
    const operatorList = this.workflowActionService.getTexeraGraph().getAllOperators();
    const operatorLinks = this.workflowActionService.getTexeraGraph().getAllLinks();

    let minDistance = Number.MAX_VALUE; // keep tracking the closest operator
    let newSuggestionOperator: OperatorPredicate | undefined;

    operatorList.forEach(operator => {
      const operatorPosition = this.workflowActionService.getJointGraphWrapper().getOperatorPosition(operator.operatorID);
      const distanceFromCurrentOperator = Math.sqrt((mouseCoordinate.x - operatorPosition.x) ** 2
      + (mouseCoordinate.y - operatorPosition.y) ** 2);

      if (distanceFromCurrentOperator < minDistance && distanceFromCurrentOperator < DragDropService.SUGGESTION_DISTANCE_THRESHOLD) {

        const existPortCountFromSource = operatorLinks
          .filter(link => link.source.operatorID === operator.operatorID).length;
        const existPortCountFromTarget = operatorLinks
          .filter(link => link.target.operatorID === operator.operatorID).length;

        // check left or right, if current operator can add input or output ports, and the operator
        //  we are checking to suggest has output/input ports available to add
        if ((operatorPosition.x < mouseCoordinate.x && curruntOperator.inputPorts.length > 0 &&
          existPortCountFromSource !== operator.outputPorts.length) ||
            (operatorPosition.x >= mouseCoordinate.x && curruntOperator.outputPorts.length > 0 &&
              existPortCountFromTarget !== operator.inputPorts.length)) {

            // check if the dragging operator is on the left or right of the selected operator
            this.isSuggestionOnLeft = operatorPosition.x < mouseCoordinate.x ? true : false;

            newSuggestionOperator = operator;
            minDistance = distanceFromCurrentOperator;
          }
      }
    });

    // if no suggestion operator is found and there is currently a suggestion, remove that suggestion
    if (newSuggestionOperator === undefined && this.suggestionOperator !== undefined) {
      this.operatorSuggestionUnhighlightStream.next(this.suggestionOperator.operatorID);
      this.suggestionOperator = undefined;
    } else if (newSuggestionOperator !== undefined && !isEqual(newSuggestionOperator, this.suggestionOperator)) {
      // if there is a new suggested operator, unhighlight the previously suggested and highlight the new operator
      if (this.suggestionOperator !== undefined) {
        this.operatorSuggestionUnhighlightStream.next(this.suggestionOperator.operatorID);
      }
      this.suggestionOperator = newSuggestionOperator;
      this.operatorSuggestionHighlightStream.next(newSuggestionOperator.operatorID);
    }
  }

    /**
   * This method will use an unique ID and 2 operator predicate to create and return
   *  a new OperatorLink with initialized properties for the ports
   *
   * @param sourceOperator
   * @param targetOperator
   */
  private getNewOperatorLink(sourceOperator: OperatorPredicate, targetOperator: OperatorPredicate): OperatorLink {
    const operatorLinks = this.workflowActionService.getTexeraGraph().getAllLinks();

    // find the port that has not being connected
    const allPortsFromSource = operatorLinks
      .filter(link => link.source.operatorID === sourceOperator.operatorID)
      .map(link => link.source.portID);

    const allPortsFromTarget = operatorLinks
      .filter(link => link.target.operatorID === targetOperator.operatorID)
      .map(link => link.target.portID);

    const validSourcePortsID = sourceOperator.outputPorts.filter(portID => !allPortsFromSource.includes(portID));
    const validTargetPortsID = targetOperator.inputPorts.filter(portID => !allPortsFromTarget.includes(portID));

    const linkID = this.workflowUtilService.getLinkRandomUUID();
    const source = { operatorID: sourceOperator.operatorID, portID: validSourcePortsID[0]};
    const target = { operatorID: targetOperator.operatorID, portID: validTargetPortsID[0]};
    return { linkID, source, target };
  }
}<|MERGE_RESOLUTION|>--- conflicted
+++ resolved
@@ -7,10 +7,7 @@
 import { Subject } from 'rxjs/Subject';
 
 import * as joint from 'jointjs';
-<<<<<<< HEAD
-=======
 import isEqual from 'lodash-es/isEqual';
->>>>>>> b39d1d7e
 
 /**
  * The OperatorDragDropService class implements the behavior of dragging an operator label from the side bar
